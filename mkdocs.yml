site_name: Sample Factory Documentation

# Repository
repo_name: alex-petrenko/sample-factory
repo_url: https://github.com/alex-petrenko/sample-factory

# Configuration
theme:
  name: material
  nav_style: dark
  palette:
    # Palette toggle for light mode
    - media: "(prefers-color-scheme: light)"
      scheme: default
      primary: cyan
      accent: lime
      toggle:
        icon: material/weather-sunny
        name: Switch to dark mode
    # Palette toggle for dark mode
    - media: "(prefers-color-scheme: dark)"
      scheme: slate
      primary: amber
      accent: blue grey
      toggle:
        icon: material/weather-night
        name: Switch to light mode
  font:
    text: Roboto
    code: Roboto Mono
  # [TODO] add a favicon and icon here
  # favicon: assets/favicon.png
  icon:
    # logo: logo
    repo: fontawesome/brands/github
  language: en
  direction: ltr
  features:
    # - navigation.instant
    - navigation.tracking
    # - navigation.tabs
    # - navigation.tabs.sticky
    - navigation.sections
    - navigation.expand
    # - navigation.prune
    # - navigation.indexes
    - navigation.top
    # - toc.follow
    # - toc.integrate
    - search.suggest
    - search.highlight

# Copyright
copyright: Copyright &copy; 2022, Sample-Factory. All rights reserved.

# Plugins
plugins:
  - search
  - git-authors
  - git-revision-date-localized:
      enable_creation_date: true
      type: date

# Footer
extra:
  social:
    - icon: fontawesome/solid/paper-plane
      link: mailto:apetrenko1991@gmail.com
    - icon: fontawesome/brands/github
      link: https://github.com/alex-petrenko
    - icon: fontawesome/brands/linkedin
      link: https://www.linkedin.com/in/apetrenko-nn/
    - icon: fontawesome/brands/twitter
      link: https://twitter.com/apetrenko_nn
    - icon: fontawesome/solid/user
      link: https://alex-petrenko.github.io/

# Extensions
markdown_extensions:
  - abbr
  - admonition
  - attr_list
  - def_list
  - footnotes
  - meta
  - md_in_html
  - toc:
      permalink: true
  - pymdownx.arithmatex:
      generic: true
  - pymdownx.betterem:
      smart_enable: all
  - pymdownx.caret
  - pymdownx.details
  # - pymdownx.emoji:
  #     emoji_generator: !!python/name:materialx.emoji.to_svg
  #     emoji_index: !!python/name:materialx.emoji.twemoji
  - pymdownx.highlight:
      anchor_linenums: true
  - pymdownx.inlinehilite
  - pymdownx.keys
  - pymdownx.magiclink:
      repo_url_shorthand: true
      user: squidfunk
      repo: mkdocs-material
  - pymdownx.mark
  - pymdownx.smartsymbols
  - pymdownx.superfences:
      custom_fences:
        - name: mermaid
          class: mermaid
          # format: !!python/name:pymdownx.superfences.fence_code_format
  - pymdownx.tabbed:
      alternate_style: true
  - pymdownx.tasklist:
      custom_checkbox: true
  - pymdownx.tilde

# Page tree
nav:
  - Overview: index.md
  - Get Started:
    - 01-get-started/installation.md
    - 01-get-started/basic-usage.md
  - Basic Guides:
    - Configuration:
      - 02-configuration/configuration.md
      - 02-configuration/cfg-params.md
    - Customization:
      - 03-customization/custom-environments.md
      - 03-customization/custom-multi-agent-environments.md
      - 03-customization/custom-models.md
    - Running Experiments:
      - 04-experiments/experiment-launcher.md
      - 04-experiments/slurm-details.md
    - Monitoring Experiments:
      - 05-monitoring/tensorboard.md
      - 05-monitoring/wandb.md
      - 05-monitoring/custom-metrics.md
  - Advanced Topics:
    - 06-pbt/pbt.md
    - Performance Optimization:
      - 07-advanced-topics/profiling.md
  - Miscellaneous:
    - 08-miscellaneous/tests.md
  - Environment Integrations:
<<<<<<< HEAD
    - environment-integrations/mujoco.md
    - environment-integrations/atari.md
    - environment-integrations/vizdoom.md
    - environment-integrations/megaverse.md
    - environment-integrations/swarm-rl.md
=======
    - 09-environment-integrations/mujoco.md
    - 09-environment-integrations/atari.md
    - 09-environment-integrations/vizdoom.md
    - 09-environment-integrations/dmlab.md
    - 09-environment-integrations/megaverse.md
    - 09-environment-integrations/envpool.md
    - 09-environment-integrations/isaacgym.md
  - Huggingface Integration:
    - 10-huggingface/huggingface.md
>>>>>>> 974a55b8
  - Release Notes:
    - 11-release-notes/release-notes.md
  - Community:
    - 12-community/contribution.md
    - 12-community/doc-contribution.md
    - 12-community/citation.md<|MERGE_RESOLUTION|>--- conflicted
+++ resolved
@@ -144,13 +144,6 @@
   - Miscellaneous:
     - 08-miscellaneous/tests.md
   - Environment Integrations:
-<<<<<<< HEAD
-    - environment-integrations/mujoco.md
-    - environment-integrations/atari.md
-    - environment-integrations/vizdoom.md
-    - environment-integrations/megaverse.md
-    - environment-integrations/swarm-rl.md
-=======
     - 09-environment-integrations/mujoco.md
     - 09-environment-integrations/atari.md
     - 09-environment-integrations/vizdoom.md
@@ -158,9 +151,9 @@
     - 09-environment-integrations/megaverse.md
     - 09-environment-integrations/envpool.md
     - 09-environment-integrations/isaacgym.md
+    - 09-environment-integrations/swarm-rl.md
   - Huggingface Integration:
     - 10-huggingface/huggingface.md
->>>>>>> 974a55b8
   - Release Notes:
     - 11-release-notes/release-notes.md
   - Community:
