--- conflicted
+++ resolved
@@ -22,11 +22,6 @@
         echo $CONDA/bin >> $GITHUB_PATH
     - name: Install conda env & dependencies
       run: |
-<<<<<<< HEAD
-       conda install pytorch torchvision cpuonly -c pytorch
-       pip install -e .
-=======
->>>>>>> cdf7fa01
        pip install -e '.[atari, mujoco]'
        conda list
     - name: Install test dependencies
