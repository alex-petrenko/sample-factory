import os
import shutil
import unittest
from os.path import isdir
import pytest

from sample_factory.algo.utils.misc import ExperimentStatus, EPS
from sample_factory.enjoy import enjoy
from sample_factory.train import run_rl
<<<<<<< HEAD
from sample_factory.utils.utils import log
from sample_factory_examples.mujoco_examples.train_mujoco import register_mujoco_components
from sample_factory.cfg.arguments import parse_args

=======
from sample_factory_examples.train_custom_env_custom_model import register_custom_components, custom_parse_args
from sample_factory.utils.utils import experiment_dir, log
from sample_factory.envs.mujoco.mujoco_utils import mujoco_available
>>>>>>> 76685b19


@pytest.mark.skipif(not mujoco_available(), reason='mujoco not installed')
class TestMujoco:
    """
    This test does not work if other tests used PyTorch autograd before it.
    Caused by PyTorch issue that is not easy to work around: https://github.com/pytorch/pytorch/issues/33248  # TODO: we might have fixed that by switching to multiprocessing spawn context. Need to check
    Run this test separately from other tests.

    """

    def _run_test_env(
            self, env: str = "mujoco_ant", num_workers: int = 8, train_steps: int = 100,
            expected_reward_at_least: float = -EPS, batched_sampling: bool = False,
            serial_mode: bool = False, async_rl: bool = True, batch_size: int = 64, 
    ):
        log.debug(f'Testing with parameters {locals()}...')

        experiment_name = 'test_' + env

        register_mujoco_components()

        # test training for a few thousand frames
        cfg = parse_args(argv=['--algo=APPO', f'--env={env}', f'--experiment={experiment_name}'])
        cfg.serial_mode = serial_mode
        cfg.async_rl = async_rl
        cfg.batched_sampling = batched_sampling
        cfg.num_workers = num_workers
        cfg.num_envs_per_worker = 2
        cfg.train_for_env_steps = train_steps
<<<<<<< HEAD
        cfg.batch_size = batch_size
=======
>>>>>>> 76685b19
        cfg.seed = 0
        cfg.device = 'cpu'

        status = run_rl(cfg)
        assert status == ExperimentStatus.SUCCESS

    def test_pass_env(self):
        """
        Runs tests on all envs currently passing
        """
        env_list = ['mujoco_ant', 'mujoco_halfcheetah', 'mujoco_humanoid']
        for env in env_list:
            print(env)
            self._run_test_env(
                env=env, num_workers=1, train_steps=100,
            )
    
    @unittest.skip('broken tests not fixed yet')
    def test_fail_action_space(self):
        """
        Currently failing tests due to incorrect action dimensions
        """
<<<<<<< HEAD
        env_list = ['mujoco_pendulum', 'mujoco_doublependulum']
        for env in env_list:
            self._run_test_env(
                env=env, num_workers=1, train_steps=100,
            )

    @unittest.skip('broken tests not fixed yet')
    def test_fail_gae(self):
        """
        Currently failing tests due to gae. Test only fails when batch size is small
        """
        env_list = ['mujoco_hopper', 'mujoco_reacher', 'mujoco_walker', 'mujoco_swimmer']
        for env in env_list:
            self._run_test_env(
                env=env, num_workers=1, train_steps=100, batch_size=64 # Setting batch size = 1024 makes it pass
=======
        # Currently fails on last 2 environments
        env_list = ["mujoco_ant", "mujoco_halfcheetah", "mujoco_hopper", "mujoco_humanoid", "mujoco_reacher", "mujoco_walker", "mujoco_swimmer", "mujoco_pendulum", "mujoco_doublependulum"]
        for env in env_list:
            self._run_test_env(
                env=env, num_workers=1, train_steps=50,
>>>>>>> 76685b19
            )<|MERGE_RESOLUTION|>--- conflicted
+++ resolved
@@ -7,16 +7,10 @@
 from sample_factory.algo.utils.misc import ExperimentStatus, EPS
 from sample_factory.enjoy import enjoy
 from sample_factory.train import run_rl
-<<<<<<< HEAD
-from sample_factory.utils.utils import log
 from sample_factory_examples.mujoco_examples.train_mujoco import register_mujoco_components
 from sample_factory.cfg.arguments import parse_args
-
-=======
-from sample_factory_examples.train_custom_env_custom_model import register_custom_components, custom_parse_args
 from sample_factory.utils.utils import experiment_dir, log
 from sample_factory.envs.mujoco.mujoco_utils import mujoco_available
->>>>>>> 76685b19
 
 
 @pytest.mark.skipif(not mujoco_available(), reason='mujoco not installed')
@@ -47,10 +41,7 @@
         cfg.num_workers = num_workers
         cfg.num_envs_per_worker = 2
         cfg.train_for_env_steps = train_steps
-<<<<<<< HEAD
         cfg.batch_size = batch_size
-=======
->>>>>>> 76685b19
         cfg.seed = 0
         cfg.device = 'cpu'
 
@@ -63,7 +54,6 @@
         """
         env_list = ['mujoco_ant', 'mujoco_halfcheetah', 'mujoco_humanoid']
         for env in env_list:
-            print(env)
             self._run_test_env(
                 env=env, num_workers=1, train_steps=100,
             )
@@ -73,11 +63,10 @@
         """
         Currently failing tests due to incorrect action dimensions
         """
-<<<<<<< HEAD
         env_list = ['mujoco_pendulum', 'mujoco_doublependulum']
         for env in env_list:
             self._run_test_env(
-                env=env, num_workers=1, train_steps=100,
+                env=env, num_workers=1, train_steps=50,
             )
 
     @unittest.skip('broken tests not fixed yet')
@@ -89,11 +78,4 @@
         for env in env_list:
             self._run_test_env(
                 env=env, num_workers=1, train_steps=100, batch_size=64 # Setting batch size = 1024 makes it pass
-=======
-        # Currently fails on last 2 environments
-        env_list = ["mujoco_ant", "mujoco_halfcheetah", "mujoco_hopper", "mujoco_humanoid", "mujoco_reacher", "mujoco_walker", "mujoco_swimmer", "mujoco_pendulum", "mujoco_doublependulum"]
-        for env in env_list:
-            self._run_test_env(
-                env=env, num_workers=1, train_steps=50,
->>>>>>> 76685b19
             )