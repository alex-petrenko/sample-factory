import pytest

from sample_factory.algo.utils.misc import ExperimentStatus
from sample_factory.cfg.arguments import parse_args
from sample_factory_examples.mujoco_examples.mujoco_utils import mujoco_available
from sample_factory.train import run_rl
from sample_factory.utils.utils import log


@pytest.mark.skipif(not mujoco_available(), reason="mujoco not installed")
class TestMujoco:
    @pytest.fixture(scope="class", autouse=True)
    def register_mujoco_fixture(self):
        from sample_factory_examples.mujoco_examples.train_mujoco import register_mujoco_components

        register_mujoco_components()

    @staticmethod
    def _run_test_env(
        env: str = "mujoco_ant",
        num_workers: int = 8,
        train_steps: int = 256,
        batched_sampling: bool = False,
        serial_mode: bool = True,
        async_rl: bool = False,
        batch_size: int = 64,
        rollout: int = 8,
    ):
        log.debug(f"Testing with parameters {locals()}...")
        assert train_steps > batch_size, "We need sufficient number of steps to accumulate at least one batch"

        experiment_name = "test_" + env

        cfg = parse_args(argv=["--algo=APPO", f"--env={env}", f"--experiment={experiment_name}"])
        cfg.serial_mode = serial_mode
        cfg.async_rl = async_rl
        cfg.batched_sampling = batched_sampling
        cfg.num_workers = num_workers
        cfg.num_envs_per_worker = 2
        cfg.train_for_env_steps = train_steps
        cfg.batch_size = batch_size
<<<<<<< HEAD
        cfg.rollout = rollout
=======
        cfg.decorrelate_envs_on_one_worker = False
        cfg.decorrelate_experience_max_seconds = 0
>>>>>>> f17c708b
        cfg.seed = 0
        cfg.device = "cpu"

        status = run_rl(cfg)
        assert status == ExperimentStatus.SUCCESS

<<<<<<< HEAD
    @pytest.mark.parametrize("env_name", ["mujoco_ant", "mujoco_halfcheetah", "mujoco_humanoid", "mujoco_hopper", "mujoco_reacher", "mujoco_walker", "mujoco_swimmer"])
=======
    @pytest.mark.parametrize("env_name", ["mujoco_ant", "mujoco_halfcheetah", "mujoco_humanoid"])
    @pytest.mark.parametrize("num_workers", [1, 8])
>>>>>>> f17c708b
    @pytest.mark.parametrize("batched_sampling", [False, True])
    def test_basic_envs(self, env_name, batched_sampling, num_workers):
        self._run_test_env(env=env_name, num_workers=num_workers, batched_sampling=batched_sampling)

    @pytest.mark.parametrize("env_name", ["mujoco_pendulum", "mujoco_doublependulum"])
    @pytest.mark.parametrize("num_workers", [1, 8])
    def test_single_action_envs_batched(self, env_name, num_workers):
        """These envs only have a single action and might cause unique problems with 0-D vs 1-D tensors."""
        self._run_test_env(env=env_name, num_workers=num_workers, batched_sampling=True)

    @pytest.mark.parametrize("env_name", ["mujoco_pendulum", "mujoco_doublependulum"])
    @pytest.mark.parametrize("num_workers", [1, 8])
    def test_single_action_envs_non_batched(self, env_name, num_workers):
        """These envs only have a single action and might cause unique problems with 0-D vs 1-D tensors."""
<<<<<<< HEAD
        self._run_test_env(env=env_name, num_workers=1, batched_sampling=batched_sampling)
        # Currently failing when batched_sampling=True
=======
        self._run_test_env(env=env_name, num_workers=num_workers, batched_sampling=False)

    @pytest.mark.parametrize("env_name", ["mujoco_hopper", "mujoco_reacher", "mujoco_walker", "mujoco_swimmer"])
    @pytest.mark.parametrize("batched_sampling", [False, True])
    def test_rollout_equals_batch_size(self, env_name, batched_sampling):
        """
        These envs might create unique problems since their default rollout length is not equal to the batch size.
        Therefore we have a batch consisting of a single trajectory on the learner and we have to be careful
        with how we handle it.
        """
        self._run_test_env(env=env_name, num_workers=1, batched_sampling=batched_sampling)
>>>>>>> f17c708b
<|MERGE_RESOLUTION|>--- conflicted
+++ resolved
@@ -39,24 +39,17 @@
         cfg.num_envs_per_worker = 2
         cfg.train_for_env_steps = train_steps
         cfg.batch_size = batch_size
-<<<<<<< HEAD
         cfg.rollout = rollout
-=======
         cfg.decorrelate_envs_on_one_worker = False
         cfg.decorrelate_experience_max_seconds = 0
->>>>>>> f17c708b
         cfg.seed = 0
         cfg.device = "cpu"
 
         status = run_rl(cfg)
         assert status == ExperimentStatus.SUCCESS
 
-<<<<<<< HEAD
     @pytest.mark.parametrize("env_name", ["mujoco_ant", "mujoco_halfcheetah", "mujoco_humanoid", "mujoco_hopper", "mujoco_reacher", "mujoco_walker", "mujoco_swimmer"])
-=======
-    @pytest.mark.parametrize("env_name", ["mujoco_ant", "mujoco_halfcheetah", "mujoco_humanoid"])
     @pytest.mark.parametrize("num_workers", [1, 8])
->>>>>>> f17c708b
     @pytest.mark.parametrize("batched_sampling", [False, True])
     def test_basic_envs(self, env_name, batched_sampling, num_workers):
         self._run_test_env(env=env_name, num_workers=num_workers, batched_sampling=batched_sampling)
@@ -71,19 +64,4 @@
     @pytest.mark.parametrize("num_workers", [1, 8])
     def test_single_action_envs_non_batched(self, env_name, num_workers):
         """These envs only have a single action and might cause unique problems with 0-D vs 1-D tensors."""
-<<<<<<< HEAD
-        self._run_test_env(env=env_name, num_workers=1, batched_sampling=batched_sampling)
-        # Currently failing when batched_sampling=True
-=======
-        self._run_test_env(env=env_name, num_workers=num_workers, batched_sampling=False)
-
-    @pytest.mark.parametrize("env_name", ["mujoco_hopper", "mujoco_reacher", "mujoco_walker", "mujoco_swimmer"])
-    @pytest.mark.parametrize("batched_sampling", [False, True])
-    def test_rollout_equals_batch_size(self, env_name, batched_sampling):
-        """
-        These envs might create unique problems since their default rollout length is not equal to the batch size.
-        Therefore we have a batch consisting of a single trajectory on the learner and we have to be careful
-        with how we handle it.
-        """
-        self._run_test_env(env=env_name, num_workers=1, batched_sampling=batched_sampling)
->>>>>>> f17c708b
+        self._run_test_env(env=env_name, num_workers=num_workers, batched_sampling=False)