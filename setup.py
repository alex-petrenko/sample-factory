--- conflicted
+++ resolved
@@ -28,7 +28,6 @@
         "Videos": "https://sites.google.com/view/sample-factory",
     },
     install_requires=[
-<<<<<<< HEAD
         "numpy>=1.18.1<2.0",
         "torch>=1.6,<1.12",
         "gym>=0.17.1,<1.0",
@@ -46,29 +45,8 @@
     extras_require={
         "dev": ["black", "isort", "pytest<8.0", "flake8", "pre-commit"],
         "atari": ["gym[atari, accept-rom-license]"],
-        "mujoco": ["gym[mujoco]<1.0", "mujoco", "mujoco_py>=2.0,<3.0"],
-        "vizdoom": ["vizdoom<2.0"],
-=======
-        'numpy>=1.18.1<2.0',
-        'torch>=1.6,<1.12',
-        'gym>=0.17.1,<=1.0',
-        'pyglet',  # gym dependency
-        'tensorboard>=1.15.0',
-        'tensorboardx>=2.0',
-        'psutil>=5.7.0',
-        'threadpoolctl>=2.0.0',
-        'colorlog',
-        'faster-fifo>=1.4.0,<2.0',
-        'filelock',
-        'opencv-python',
-        'wandb>=0.12.9',
-    ],
-    extras_require={
-        'dev': ['black', 'isort', 'pytest<8.0', 'flake8'],
-        'atari': ['gym[atari, accept-rom-license]'],
-        'mujoco': ['gym[mujoco, mujoco_py]'],
-        'vizdoom': ['vizdoom<2.0', 'gym[classic_control]'],
->>>>>>> c6ee4df8
+        "mujoco": ["gym[mujoco, mujoco_py]"],
+        "vizdoom": ["vizdoom<2.0", "gym[classic_control]"],
     },
     package_dir={"": "./"},
     packages=setuptools.find_packages(where="./", include="sample_factory*"),
