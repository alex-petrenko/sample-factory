import time
from collections import deque
from typing import Dict, Tuple

import gym
import numpy as np
import torch
from torch import Tensor

from sample_factory.algo.learning.learner import Learner
from sample_factory.algo.sampling.batched_sampling import preprocess_actions
from sample_factory.algo.utils.action_distributions import ContinuousActionDistribution
from sample_factory.algo.utils.env_info import extract_env_info
from sample_factory.algo.utils.make_env import make_env_func_batched
from sample_factory.algo.utils.misc import ExperimentStatus
from sample_factory.algo.utils.rl_utils import make_dones, prepare_and_normalize_obs
from sample_factory.algo.utils.tensor_utils import unsqueeze_tensor
from sample_factory.cfg.arguments import load_from_checkpoint
from sample_factory.huggingface.huggingface_utils import generate_model_card, generate_replay_video, push_to_hf
from sample_factory.model.actor_critic import create_actor_critic
from sample_factory.model.model_utils import get_rnn_size
from sample_factory.utils.attr_dict import AttrDict
from sample_factory.utils.typing import Config, StatusCode
from sample_factory.utils.utils import debug_log_every_n, experiment_dir, log


def visualize_policy_inputs(normalized_obs: Dict[str, Tensor]) -> None:
    """
    Display actual policy inputs after all wrappers and normalizations using OpenCV imshow.
    """
    import cv2

    if "obs" not in normalized_obs.keys():
        return

    obs = normalized_obs["obs"]
    # visualize obs only for the 1st agent
    obs = obs[0]
    if obs.dim() != 3:
        # this function is only for RGB images
        return

    # convert to HWC
    obs = obs.permute(1, 2, 0)
    # convert to numpy
    obs = obs.cpu().numpy()
    # convert to uint8
    obs = cv2.normalize(
        obs, None, 0, 255, cv2.NORM_MINMAX, cv2.CV_8UC1
    )  # this will be different frame-by-frame but probably good enough to give us an idea?
    scale = 5
    obs = cv2.resize(obs, (obs.shape[1] * scale, obs.shape[0] * scale), interpolation=cv2.INTER_NEAREST)

    cv2.imshow("policy inputs", obs)
    cv2.waitKey(delay=1)


def render_frame(cfg, env, video_frames, num_episodes, last_render_start) -> float:
    render_start = time.time()

    if cfg.save_video:
<<<<<<< HEAD
        frame = env.render(mode="rgb_array")
        if (
            (len(video_frames) < cfg.video_frames) or (cfg.video_frames < 0 and num_episodes == 0)
        ) and frame is not None:
            video_frames.append(frame.copy())
=======
        frame = env.render()
        if (len(video_frames) < cfg.video_frames) or (cfg.video_frames < 0 and num_episodes == 0):
            video_frames.append(frame)
>>>>>>> b5e89dd7
    else:
        if not cfg.no_render:
            target_delay = 1.0 / cfg.fps if cfg.fps > 0 else 0
            current_delay = render_start - last_render_start
            time_wait = target_delay - current_delay

            if time_wait > 0:
                log.info("Wait time %.3f", time_wait)
                time.sleep(time_wait)

            try:
                env.render()
            except (gym.error.Error, TypeError) as ex:
                debug_log_every_n(1000, f"Exception when calling env.render() {str(ex)}")

    return render_start


def enjoy(cfg: Config) -> Tuple[StatusCode, float]:
    verbose = False

    cfg = load_from_checkpoint(cfg)

    render_action_repeat = cfg.render_action_repeat if cfg.render_action_repeat is not None else cfg.env_frameskip
    if render_action_repeat is None:
        log.warning("Not using action repeat!")
        render_action_repeat = 1
    log.debug("Using action repeat %d during evaluation", render_action_repeat)

    cfg.env_frameskip = 1  # for evaluation
    cfg.num_envs = 1

    render_mode = "human"
    if cfg.save_video:
        render_mode = "rgb_array"
    elif cfg.no_render:
        render_mode = None

    env = make_env_func_batched(
        cfg, env_config=AttrDict(worker_index=0, vector_index=0, env_id=0), render_mode=render_mode
    )
    env_info = extract_env_info(env, cfg)

    if hasattr(env.unwrapped, "reset_on_init"):
        # reset call ruins the demo recording for VizDoom
        env.unwrapped.reset_on_init = False

    actor_critic = create_actor_critic(cfg, env.observation_space, env.action_space)
    actor_critic.eval()

    device = torch.device("cpu" if cfg.device == "cpu" else "cuda")
    actor_critic.model_to_device(device)

    policy_id = cfg.policy_index
    name_prefix = dict(latest="checkpoint", best="best")[cfg.load_checkpoint_kind]
    checkpoints = Learner.get_checkpoints(Learner.checkpoint_dir(cfg, policy_id), f"{name_prefix}_*")
    checkpoint_dict = Learner.load_checkpoint(checkpoints, device)
    actor_critic.load_state_dict(checkpoint_dict["model"])

    episode_rewards = [deque([], maxlen=100) for _ in range(env.num_agents)]
    true_objectives = [deque([], maxlen=100) for _ in range(env.num_agents)]
    num_frames = 0

    last_render_start = time.time()

    def max_frames_reached(frames):
        return cfg.max_num_frames is not None and frames > cfg.max_num_frames

    reward_list = []

    obs, infos = env.reset()
    rnn_states = torch.zeros([env.num_agents, get_rnn_size(cfg)], dtype=torch.float32, device=device)
    episode_reward = None
    finished_episode = [False for _ in range(env.num_agents)]

    video_frames = []
    num_episodes = 0

    with torch.no_grad():
        while not max_frames_reached(num_frames):
            normalized_obs = prepare_and_normalize_obs(actor_critic, obs)

            if not cfg.no_render:
                visualize_policy_inputs(normalized_obs)
            policy_outputs = actor_critic(normalized_obs, rnn_states)

            # sample actions from the distribution by default
            actions = policy_outputs["actions"]

            action_distribution = actor_critic.action_distribution()
            if isinstance(action_distribution, ContinuousActionDistribution):
                if not cfg.continuous_actions_sample:  # TODO: add similar option for discrete actions
                    actions = action_distribution.means

            # actions shape should be [num_agents, num_actions] even if it's [1, 1]
            if actions.ndim == 1:
                actions = unsqueeze_tensor(actions, dim=-1)
            actions = preprocess_actions(env_info, actions)

            rnn_states = policy_outputs["new_rnn_states"]

            for _ in range(render_action_repeat):
                last_render_start = render_frame(cfg, env, video_frames, num_episodes, last_render_start)

                obs, rew, terminated, truncated, infos = env.step(actions)
                dones = make_dones(terminated, truncated)
                infos = [{} for _ in range(env_info.num_agents)] if infos is None else infos

                if episode_reward is None:
                    episode_reward = rew.float().clone()
                else:
                    episode_reward += rew.float()

                num_frames += 1

                dones = dones.cpu().numpy()
                for agent_i, done_flag in enumerate(dones):
                    if done_flag:
                        finished_episode[agent_i] = True
                        rew = episode_reward[agent_i].item()
                        episode_rewards[agent_i].append(rew)
                        if cfg.use_record_episode_statistics:
                            if "episode" in infos[agent_i].keys():
                                reward_list.append(infos[agent_i]["episode"]["r"])
                        else:
                            reward_list.append(rew)

                        true_objective = rew
                        if isinstance(infos, (list, tuple)):
                            true_objective = infos[agent_i].get("true_objective", rew)
                        true_objectives[agent_i].append(true_objective)

                        if verbose:
                            log.info(
                                "Episode finished for agent %d at %d frames. Reward: %.3f, true_objective: %.3f",
                                agent_i,
                                num_frames,
                                episode_reward[agent_i],
                                true_objectives[agent_i][-1],
                            )
                        rnn_states[agent_i] = torch.zeros([get_rnn_size(cfg)], dtype=torch.float32, device=device)
                        episode_reward[agent_i] = 0
                        num_episodes += 1

                # if episode terminated synchronously for all agents, pause a bit before starting a new one
                if all(dones):
                    render_frame(cfg, env, video_frames, num_episodes, last_render_start)
                    time.sleep(0.05)

                if all(finished_episode):
                    finished_episode = [False] * env.num_agents
                    avg_episode_rewards_str, avg_true_objective_str = "", ""
                    for agent_i in range(env.num_agents):
                        avg_rew = np.mean(episode_rewards[agent_i])
                        avg_true_obj = np.mean(true_objectives[agent_i])

                        if not np.isnan(avg_rew):
                            if avg_episode_rewards_str:
                                avg_episode_rewards_str += ", "
                            avg_episode_rewards_str += f"#{agent_i}: {avg_rew:.3f}"
                        if not np.isnan(avg_true_obj):
                            if avg_true_objective_str:
                                avg_true_objective_str += ", "
                            avg_true_objective_str += f"#{agent_i}: {avg_true_obj:.3f}"

                    log.info(
                        "Avg episode rewards: %s, true rewards: %s", avg_episode_rewards_str, avg_true_objective_str
                    )
                    log.info(
                        "Avg episode reward: %.3f, avg true_objective: %.3f",
                        np.mean([np.mean(episode_rewards[i]) for i in range(env.num_agents)]),
                        np.mean([np.mean(true_objectives[i]) for i in range(env.num_agents)]),
                    )

                # VizDoom multiplayer stuff
                # for player in [1, 2, 3, 4, 5, 6, 7, 8]:
                #     key = f'PLAYER{player}_FRAGCOUNT'
                #     if key in infos[0]:
                #         log.debug('Score for player %d: %r', player, infos[0][key])

            if num_episodes >= cfg.max_num_episodes:
                break

    env.close()

    if cfg.save_video:
        if cfg.fps > 0:
            fps = cfg.fps
        else:
            fps = 30
        generate_replay_video(experiment_dir(cfg=cfg), video_frames, fps)

    if cfg.push_to_hub:
        generate_model_card(experiment_dir(cfg=cfg), cfg.algo, cfg.env, reward_list)
        push_to_hf(experiment_dir(cfg=cfg), f"{cfg.hf_username}/{cfg.hf_repository}", cfg.num_policies)

    return ExperimentStatus.SUCCESS, float(np.mean(episode_rewards))<|MERGE_RESOLUTION|>--- conflicted
+++ resolved
@@ -59,17 +59,11 @@
     render_start = time.time()
 
     if cfg.save_video:
-<<<<<<< HEAD
-        frame = env.render(mode="rgb_array")
+        frame = env.render()
         if (
             (len(video_frames) < cfg.video_frames) or (cfg.video_frames < 0 and num_episodes == 0)
         ) and frame is not None:
             video_frames.append(frame.copy())
-=======
-        frame = env.render()
-        if (len(video_frames) < cfg.video_frames) or (cfg.video_frames < 0 and num_episodes == 0):
-            video_frames.append(frame)
->>>>>>> b5e89dd7
     else:
         if not cfg.no_render:
             target_delay = 1.0 / cfg.fps if cfg.fps > 0 else 0
