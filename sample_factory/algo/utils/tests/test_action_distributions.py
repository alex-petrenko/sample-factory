--- conflicted
+++ resolved
@@ -24,13 +24,8 @@
         simple_logits = torch.rand(self.batch_size, simple_num_logits)
         simple_action_distribution = get_action_distribution(simple_action_space, simple_logits)
 
-<<<<<<< HEAD
-        simple_actions = simple_action_distribution.sample().squeeze(dim=-1)
-        self.assertEqual(list(simple_actions.shape), [self.batch_size])
-=======
         simple_actions = simple_action_distribution.sample()
         self.assertEqual(list(simple_actions.shape), [self.batch_size,1])
->>>>>>> 761aa92a
         self.assertTrue(all(0 <= a < simple_action_space.n for a in simple_actions))
 
     def test_gumbel_trick(self):
@@ -98,10 +93,10 @@
 
         action_distribution = get_action_distribution(action_space, logits)
 
-        tuple_actions = action_distribution.sample().squeeze(dim=-1)
+        tuple_actions = action_distribution.sample()
         self.assertEqual(list(tuple_actions.shape), [self.batch_size, num_spaces])
 
-        log_probs = action_distribution.log_prob(tuple_actions.unsqueeze(-1))
+        log_probs = action_distribution.log_prob(tuple_actions)
         self.assertEqual(list(log_probs.shape), [self.batch_size])
 
         entropy = action_distribution.entropy()
@@ -124,13 +119,8 @@
         tuple_entropy = tuple_distr.entropy()
         self.assertEqual(tuple_entropy, simple_distr.entropy() * num_spaces)
 
-<<<<<<< HEAD
-        simple_logprob = simple_distr.log_prob(torch.ones(1).unsqueeze(-1))
-        tuple_logprob = tuple_distr.log_prob(torch.ones(1, num_spaces).unsqueeze(-1))
-=======
         simple_logprob = simple_distr.log_prob(torch.ones(1,1))
         tuple_logprob = tuple_distr.log_prob(torch.ones(1, num_spaces))
->>>>>>> 761aa92a
         self.assertEqual(tuple_logprob, simple_logprob * num_spaces)
 
     def test_sanity(self):
@@ -145,12 +135,7 @@
         torch_entropy = torch_categorical.entropy()
         self.assertTrue(np.allclose(entropy.numpy(), torch_entropy))
 
-<<<<<<< HEAD
-        log_probs = [categorical.log_prob(torch.tensor([action]).unsqueeze(-1)) for action in [0, 1, 2]]
-        log_probs = torch.cat(log_probs)
-=======
         log_probs = categorical.log_prob(torch.tensor([[0, 1, 2]]))
->>>>>>> 761aa92a
 
         self.assertTrue(np.allclose(torch_categorical_log_probs.numpy(), log_probs.numpy()))
 
@@ -167,6 +152,6 @@
         for a1 in [0, 1, 2]:
             for a2 in [0, 1, 2]:
                 action = torch.tensor([[a1, a2]])
-                log_prob = tuple_distr.log_prob(action.unsqueeze(-1))
+                log_prob = tuple_distr.log_prob(action)
                 probability = torch.exp(log_prob)[0].item()
                 self.assertAlmostEqual(probability, expected_probs[a1] * expected_probs[a2], delta=1e-6)