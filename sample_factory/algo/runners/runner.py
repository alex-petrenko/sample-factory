from __future__ import annotations

import json
import math
import shutil
import time
from collections import OrderedDict, deque
from os.path import isdir, join
from typing import Callable, Deque, Dict, List, Optional, Tuple

import numpy as np
from signal_slot.signal_slot import EventLoop, EventLoopObject, EventLoopStatus, Timer, signal
from tensorboardX import SummaryWriter

from sample_factory.algo.learning.batcher import Batcher
from sample_factory.algo.learning.learner_worker import LearnerWorker
from sample_factory.algo.sampling.sampler import AbstractSampler
from sample_factory.algo.utils.env_info import EnvInfo, obtain_env_info_in_a_separate_process
from sample_factory.algo.utils.heartbeat import HeartbeatStoppableEventLoopObject
from sample_factory.algo.utils.misc import (
    EPISODIC,
    LEARNER_ENV_STEPS,
    SAMPLES_COLLECTED,
    STATS_KEY,
    TIMING_STATS,
    TRAIN_STATS,
    ExperimentStatus,
)
from sample_factory.algo.utils.shared_buffers import BufferMgr
from sample_factory.cfg.arguments import cfg_dict, cfg_str, verify_cfg
from sample_factory.cfg.configurable import Configurable
from sample_factory.utils.dicts import iterate_recursively
from sample_factory.utils.gpu_utils import set_global_cuda_envvars
from sample_factory.utils.timing import Timing
from sample_factory.utils.typing import PolicyID, StatusCode
from sample_factory.utils.utils import (
    AttrDict,
    cfg_file,
    ensure_dir_exists,
    experiment_dir,
    init_file_logger,
    log,
    memory_consumption_mb,
    save_git_diff,
    summaries_dir,
)
from sample_factory.utils.wandb_utils import init_wandb

MsgHandler = Callable[["Runner", dict], None]
PolicyMsgHandler = Callable[["Runner", dict, PolicyID], None]
SummaryHandler = Callable[["Runner", PolicyID, int, SummaryWriter], None]


class Runner(EventLoopObject, Configurable):
    def __init__(self, cfg, unique_name=None):
        Configurable.__init__(self, cfg)

        unique_name = Runner.__name__ if unique_name is None else unique_name
        self.event_loop: EventLoop = EventLoop(unique_loop_name=f"{unique_name}_EvtLoop", serial_mode=cfg.serial_mode)
        self.event_loop.owner = self
        EventLoopObject.__init__(self, self.event_loop, object_id=unique_name)

        self.stopped = False

        self.env_info: Optional[EnvInfo] = None
        self.buffer_mgr = None

        self.learners: Dict[PolicyID, LearnerWorker] = dict()
        self.batchers: Dict[PolicyID, Batcher] = dict()
        self.sampler: Optional[AbstractSampler] = None

        self.timing = Timing("Runner profile")

        # env_steps counts total number of simulation steps per policy (including frameskipped)
        self.env_steps: Dict[PolicyID, int] = dict()

        # samples_collected counts the total number of observations processed by the algorithm
        self.samples_collected = [0 for _ in range(self.cfg.num_policies)]

        self.total_env_steps_since_resume: Optional[int] = None

        # currently, this applies only to the current run, not experiment as a whole
        # to change this behavior we'd need to save the state of the main loop to a filesystem
        self.total_train_seconds = 0

        self.last_report = time.time()

        self.report_interval_sec = 5.0
        self.avg_stats_intervals = (2, 12, 60)  # by default: 10 seconds, 60 seconds, 5 minutes
        self.summaries_interval_sec = self.cfg.experiment_summaries_interval  # sec
        self.heartbeat_report_sec = self.cfg.heartbeat_reporting_interval

        self.fps_stats = deque([], maxlen=max(self.avg_stats_intervals))
        self.throughput_stats = [deque([], maxlen=10) for _ in range(self.cfg.num_policies)]

        self.stats = dict()  # regular (non-averaged) stats
        self.avg_stats = dict()

        self.policy_avg_stats: Dict[str, List[Deque]] = dict()
        self.policy_lag = [dict() for _ in range(self.cfg.num_policies)]

        self._handle_restart()

        init_wandb(self.cfg)  # should be done before writers are initialized

        self.writers: Dict[int, SummaryWriter] = dict()
        for policy_id in range(self.cfg.num_policies):
            summary_dir = join(summaries_dir(experiment_dir(cfg=self.cfg)), str(policy_id))
            summary_dir = ensure_dir_exists(summary_dir)
            self.writers[policy_id] = SummaryWriter(summary_dir, flush_secs=20)

        # global msg handlers for messages from algo components
        self.msg_handlers: Dict[str, List[MsgHandler]] = {
            TIMING_STATS: [self._timing_msg_handler],
            STATS_KEY: [self._stats_msg_handler],
        }

        # handlers for policy-specific messages
        self.policy_msg_handlers: Dict[str, List[PolicyMsgHandler]] = {
            LEARNER_ENV_STEPS: [self._learner_steps_handler],
            EPISODIC: [self._episodic_stats_handler],
            TRAIN_STATS: [self._train_stats_handler],
            SAMPLES_COLLECTED: [self._samples_stats_handler],
        }

        self.extra_summary_handlers: List[SummaryHandler] = []

        self.timers: List[Timer] = []

        def periodic(period, cb):
            t = Timer(self.event_loop, period)
            t.timeout.connect(cb)
            self.timers.append(t)

        periodic(self.report_interval_sec, self._update_stats_and_print_report)
        periodic(self.summaries_interval_sec, self._report_experiment_summaries)

        periodic(self.cfg.save_every_sec, self._save_policy)
        periodic(self.cfg.save_best_every_sec, self._save_best_policy)

        periodic(5, self._propagate_training_info)

        periodic(self.heartbeat_report_sec, self._check_heartbeat)

        self.heartbeat_dict = {}

        self.components_to_stop: List[EventLoopObject] = []
        self.component_profiles: Dict[str, Timing] = dict()

    # signals emitted by the runner
    @signal
    def save_periodic(self):
        ...

    @signal
    def save_best(self):
        ...

    @signal
    def stop(self):
        """Emitted when we're about to stop the experiment."""
        ...

    @signal
    def all_components_stopped(self):
        ...

    def _handle_restart(self):
        exp_dir = experiment_dir(self.cfg, mkdir=False)
        if isdir(exp_dir):
            log.debug(f"Experiment dir {exp_dir} already exists!")
            if self.cfg.restart_behavior == "resume":
                log.debug(f"Resuming existing experiment from {exp_dir}...")
            else:
                if self.cfg.restart_behavior == "restart":
                    attempt = 0
                    old_exp_dir = exp_dir
                    while isdir(old_exp_dir):
                        attempt += 1
                        old_exp_dir = f"{exp_dir}_old{attempt:04d}"

                    # move the existing experiment dir to a new one with a suffix
                    log.debug(f"Moving the existing experiment dir to {old_exp_dir}...")
                    shutil.move(exp_dir, old_exp_dir)
                elif self.cfg.restart_behavior == "overwrite":
                    log.debug(f"Overwriting the existing experiment dir {exp_dir}...")
                    shutil.rmtree(exp_dir)
                else:
                    raise ValueError(f"Unknown restart behavior {self.cfg.restart_behavior}")

                log.debug(f"Starting training in {exp_dir}...")

    def _process_msg(self, msgs):
        if isinstance(msgs, (dict, OrderedDict)):
            msgs = (msgs,)

        if not (isinstance(msgs, (List, Tuple)) and isinstance(msgs[0], (dict, OrderedDict))):
            log.error("While parsing a message: expected a dictionary or list/tuple of dictionaries, found %r", msgs)
            return

        for msg in msgs:
            # some messages are policy-specific
            policy_id = msg.get("policy_id", None)

            for key in msg:
                for handler in self.msg_handlers.get(key, ()):
                    handler(self, msg)
                if policy_id is not None:
                    for handler in self.policy_msg_handlers.get(key, ()):
                        handler(self, msg, policy_id)

    @staticmethod
    def _timing_msg_handler(runner, msg):
        for k, v in msg["timing"].items():
            if k not in runner.avg_stats:
                runner.avg_stats[k] = deque([], maxlen=50)
            runner.avg_stats[k].append(v)

    @staticmethod
    def _stats_msg_handler(runner, msg):
        runner.stats.update(msg["stats"])

    @staticmethod
    def _learner_steps_handler(runner: Runner, msg: Dict, policy_id: PolicyID) -> None:
        env_steps: int = msg[LEARNER_ENV_STEPS]
        if policy_id in runner.env_steps:
            delta = env_steps - runner.env_steps[policy_id]
            runner.total_env_steps_since_resume += delta
        elif runner.total_env_steps_since_resume is None:
            runner.total_env_steps_since_resume = 0

        runner.env_steps[policy_id] = env_steps

    @staticmethod
    def _episodic_stats_handler(runner: Runner, msg: Dict, policy_id: PolicyID) -> None:
        s = msg[EPISODIC]
        for _, key, value in iterate_recursively(s):
            if key not in runner.policy_avg_stats:
                runner.policy_avg_stats[key] = [
                    deque(maxlen=runner.cfg.stats_avg) for _ in range(runner.cfg.num_policies)
                ]

            if isinstance(value, np.ndarray) and value.ndim > 0:
                if len(value) > runner.policy_avg_stats[key][policy_id].maxlen:
                    # increase maxlen to make sure we never ignore any stats from the environments
                    runner.policy_avg_stats[key][policy_id] = deque(maxlen=len(value))

                runner.policy_avg_stats[key][policy_id].extend(value)
            else:
                runner.policy_avg_stats[key][policy_id].append(value)

    @staticmethod
    def _train_stats_handler(runner: Runner, msg: Dict, policy_id: PolicyID) -> None:
        """We write the train summaries to disk right away instead of accumulating them."""
        train_stats = msg[TRAIN_STATS]
        for key, scalar in train_stats.items():
            runner.writers[policy_id].add_scalar(f"train/{key}", scalar, runner.env_steps[policy_id])

        for key in ["version_diff_min", "version_diff_max", "version_diff_avg"]:
            if key in train_stats:
                runner.policy_lag[policy_id][key] = train_stats[key]

    @staticmethod
    def _samples_stats_handler(runner, msg, policy_id):
        runner.samples_collected[policy_id] += msg[SAMPLES_COLLECTED]

    def _get_perf_stats(self):
        # total env steps simulated across all policies
        fps_stats = []
        for avg_interval in self.avg_stats_intervals:
            fps_for_interval = math.nan
            if len(self.fps_stats) > 1:
                t1, x1 = self.fps_stats[max(0, len(self.fps_stats) - 1 - avg_interval)]
                t2, x2 = self.fps_stats[-1]
                fps_for_interval = (x2 - x1) / (t2 - t1)

            fps_stats.append(fps_for_interval)

        # learning throughput per policy (in observations per sec)
        sample_throughput = dict()
        for policy_id in range(self.cfg.num_policies):
            sample_throughput[policy_id] = math.nan
            if len(self.throughput_stats[policy_id]) > 1:
                t1, x1 = self.throughput_stats[policy_id][0]
                t2, x2 = self.throughput_stats[policy_id][-1]
                sample_throughput[policy_id] = (x2 - x1) / (t2 - t1)

        return fps_stats, sample_throughput

    def print_stats(self, fps, sample_throughput, total_env_steps):
        fps_str = []
        for interval, fps_value in zip(self.avg_stats_intervals, fps):
            fps_str.append(f"{int(interval * self.report_interval_sec)} sec: {fps_value:.1f}")
        fps_str = f'({", ".join(fps_str)})'

        samples_per_policy = ", ".join([f"{p}: {s:.1f}" for p, s in sample_throughput.items()])

        lag_stats = self.policy_lag[0]
        lag = AttrDict()
        for key in ["min", "avg", "max"]:
            lag[key] = lag_stats.get(f"version_diff_{key}", -1)
        policy_lag_str = f"min: {lag.min:.1f}, avg: {lag.avg:.1f}, max: {lag.max:.1f}"

        log.debug(
            "Fps is %s. Total num frames: %d. Throughput: %s. Samples: %d. Policy #0 lag: (%s)",
            fps_str,
            total_env_steps,
            samples_per_policy,
            sum(self.samples_collected),
            policy_lag_str,
        )

        if "reward" in self.policy_avg_stats:
            policy_reward_stats = []
            for policy_id in range(self.cfg.num_policies):
                reward_stats = self.policy_avg_stats["reward"][policy_id]
                if len(reward_stats) > 0:
                    policy_reward_stats.append((policy_id, f"{np.mean(reward_stats):.3f}"))
            log.debug("Avg episode reward: %r", policy_reward_stats)

    def _update_stats_and_print_report(self):
        """
        Called periodically (every self.report_interval_sec seconds).
        Print experiment stats (FPS, avg rewards) to console and dump TF summaries collected from workers to disk.
        """

        # don't have enough statistic from the learners yet
        if len(self.env_steps) < self.cfg.num_policies:
            return

        if self.total_env_steps_since_resume is None:
            return

        now = time.time()
        self.fps_stats.append((now, self.total_env_steps_since_resume))

        for policy_id in range(self.cfg.num_policies):
            self.throughput_stats[policy_id].append((now, self.samples_collected[policy_id]))

        fps_stats, sample_throughput = self._get_perf_stats()
        total_env_steps = sum(self.env_steps.values())
        self.print_stats(fps_stats, sample_throughput, total_env_steps)

    def _report_experiment_summaries(self):
        memory_mb = memory_consumption_mb()

        fps_stats, sample_throughput = self._get_perf_stats()
        fps = fps_stats[0]

        default_policy = 0
        for policy_id, env_steps in self.env_steps.items():
            writer = self.writers[policy_id]
            if policy_id == default_policy:
                if not math.isnan(fps):
                    writer.add_scalar("perf/_fps", fps, env_steps)

                writer.add_scalar("stats/master_process_memory_mb", float(memory_mb), env_steps)
                for key, value in self.avg_stats.items():
                    if len(value) >= value.maxlen or (len(value) > 10 and self.total_train_seconds > 300):
                        writer.add_scalar(f"stats/{key}", np.mean(value), env_steps)

                for key, value in self.stats.items():
                    writer.add_scalar(f"stats/{key}", value, env_steps)

            if not math.isnan(sample_throughput[policy_id]):
                writer.add_scalar("perf/_sample_throughput", sample_throughput[policy_id], env_steps)

            for key, stat in self.policy_avg_stats.items():
                if len(stat[policy_id]) >= stat[policy_id].maxlen or (
                    len(stat[policy_id]) > 10 and self.total_train_seconds > 300
                ):
                    stat_value = np.mean(stat[policy_id])

                    if "/" in key:
                        # custom summaries have their own sections in tensorboard
                        avg_tag = key
                        min_tag = f"{key}_min"
                        max_tag = f"{key}_max"
                    elif key in ("reward", "len"):
                        # reward and length get special treatment
                        avg_tag = f"{key}/{key}"
                        min_tag = f"{key}/{key}_min"
                        max_tag = f"{key}/{key}_max"
                    else:
                        avg_tag = f"policy_stats/avg_{key}"
                        min_tag = f"policy_stats/avg_{key}_min"
                        max_tag = f"policy_stats/avg_{key}_max"

                    writer.add_scalar(avg_tag, float(stat_value), env_steps)

                    # for key stats report min/max as well
                    if key in ("reward", "true_objective", "len"):
                        writer.add_scalar(min_tag, float(min(stat[policy_id])), env_steps)
                        writer.add_scalar(max_tag, float(max(stat[policy_id])), env_steps)

            for extra_summaries_func in self.extra_summary_handlers:
                extra_summaries_func(self, policy_id, env_steps, writer)

        for w in self.writers.values():
            w.flush()

    def _propagate_training_info(self):
        """
        Send the training stats (such as the number of processed env steps) to the sampler.
        This can be used later by the envs to configure curriculums and so on.
        """
        # TODO: send this to rollout workers
        # self.sampler.update_training_info(self.env_steps, self.stats, self.avg_stats, self.policy_avg_stats)

        # TODO!
        # for w in self.actor_workers:
        #     w.update_env_steps(self.env_steps)
        pass

    def _save_policy(self):
        self.save_periodic.emit()

    def _save_best_policy(self):
        # don't have enough statistic from the learners yet
        if len(self.env_steps) < self.cfg.num_policies:
            return

        metric = self.cfg.save_best_metric
        if metric in self.policy_avg_stats:
            for policy_id in range(self.cfg.num_policies):
                # check if number of samples collected is greater than cfg.save_best_after
                env_steps = self.env_steps[policy_id]
                if env_steps < self.cfg.save_best_after:
                    continue

                stats = self.policy_avg_stats[metric][policy_id]
                if len(stats) > 0:
                    avg_metric = np.mean(stats)
                    self.save_best.emit(policy_id, metric, avg_metric)

    @staticmethod
    def _register_msg_handler(handlers_dict, key, func):
        handlers_dict[key] = func

    def register_msg_handler(self, key, func):
        self._register_msg_handler(self.msg_handlers, key, func)

    def register_policy_msg_handler(self, key, func):
        self._register_msg_handler(self.policy_msg_handlers, key, func)

    def register_episodic_stats_handler(self, func: PolicyMsgHandler):
        self.policy_msg_handlers[EPISODIC].append(func)

    def register_summary_handler(self, func: SummaryHandler):
        self.extra_summary_handlers.append(func)

    def _save_cfg(self):
        fname = cfg_file(self.cfg)
        with open(fname, "w") as json_file:
            log.debug(f"Saving configuration to {fname}...")
            json.dump(cfg_dict(self.cfg), json_file, indent=2)

    def _make_batcher(self, event_loop, policy_id: PolicyID):
        return Batcher(event_loop, policy_id, self.buffer_mgr, self.cfg, self.env_info)

    def _make_learner(self, event_loop, policy_id: PolicyID, batcher: Batcher):
        return LearnerWorker(
            event_loop,
            self.cfg,
            self.env_info,
            self.buffer_mgr,
            batcher,
            policy_id=policy_id,
        )

    def _make_sampler(self, sampler_cls: type, event_loop: EventLoop):
        assert len(self.learners) == self.cfg.num_policies, "Learners not created yet"
        param_servers = {policy: self.learners[policy].param_server for policy in self.learners}
        return sampler_cls(event_loop, self.buffer_mgr, param_servers, self.cfg, self.env_info)

    def init(self) -> StatusCode:
        set_global_cuda_envvars(self.cfg)
        self.env_info = obtain_env_info_in_a_separate_process(self.cfg)

        # check for any incompatible arguments
        if not verify_cfg(self.cfg, self.env_info):
            return ExperimentStatus.FAILURE

        log.debug(f"Starting experiment with the following configuration:\n{cfg_str(self.cfg)}")

        init_file_logger(experiment_dir(self.cfg))
        self._save_cfg()
        save_git_diff(experiment_dir(cfg=self.cfg))

        self.buffer_mgr = BufferMgr(self.cfg, self.env_info)

        return ExperimentStatus.SUCCESS

    def _on_start(self):
        """Override this in a subclass to do something right when the experiment is started."""
        self.sampler.init()

    def _setup_component_heartbeat(self, component: HeartbeatStoppableEventLoopObject):
        """
        Groups components with heartbeat mechanism by type and records starting time.
        When all components of the same type do not respond in the reporting timeframe, stops the run
        """
        component_type = type(component)
        if component_type not in self.heartbeat_dict:
            self.heartbeat_dict[component_type] = {}
        type_dict = self.heartbeat_dict[component_type]
<<<<<<< HEAD
        type_dict[component.object_id] = time.time()
=======
        type_dict[component.object_id] = None
>>>>>>> 82039a79
        component.heartbeat.connect(self._receive_heartbeat)

    def _receive_heartbeat(self, component_type: type, component_id: str):
        """
        Record the time the most recent heartbeat was received
        """
        curr_time = time.time()
        heartbeat_time = self.heartbeat_dict[component_type][component_id]
<<<<<<< HEAD
        if curr_time - heartbeat_time > self.heartbeat_report_sec:
            log.info(f"Heartbeat reconnected after {curr_time - heartbeat_time} sec from {component_id}")
=======
        if heartbeat_time is None:
            log.info(f"Heartbeat connected on {component_id}")
        elif curr_time - heartbeat_time > self.heartbeat_report_sec:
            log.info(f"Heartbeat reconnected after {int(curr_time - heartbeat_time)} seconds from {component_id}")
>>>>>>> 82039a79
        self.heartbeat_dict[component_type][component_id] = curr_time

    def _check_heartbeat(self):
        """
        Reports components whose last heartbeat signal is longer than self.heartbeat_report_sec.
        If all components of the same time fail, stop the run
        """
        curr_time = time.time()
<<<<<<< HEAD
        log.info("Checking heartbeat")
=======
        comp_list = []
        type_list = []
        none_list = []
>>>>>>> 82039a79
        for component_type, heartbeat_dict in self.heartbeat_dict.items():
            num_components = len(heartbeat_dict)
            num_stopped = 0
            for component_id, heartbeat_time in heartbeat_dict.items():
<<<<<<< HEAD
                if curr_time - heartbeat_time > self.heartbeat_report_sec:
                    log.error(f"No heartbeat for {curr_time - heartbeat_time} sec from {component_id}")
                    num_stopped += 1
            if num_stopped == num_components:
                log.error(f"Stopping training from lack of heartbeats from {component_type}")
                self._stop_training()
                break
=======
                if heartbeat_time is None:
                    none_list.append(component_id)
                    continue
                if curr_time - heartbeat_time > self.heartbeat_report_sec:
                    comp_list.append(f"{component_id} ({(int(curr_time - heartbeat_time))} seconds)")
                    num_stopped += 1
            if num_stopped == num_components:
                type_list.append(str(component_type))

        if len(none_list) > 0:
            log.debug(f"Components not started: {', '.join(none_list)}")
        if len(comp_list) > 0:
            log.error(f"No heartbeat for components: {', '.join(comp_list)}")
        if len(type_list) > 0:
            log.error(f"Stopping training from lack of heartbeats from {', '.join(type_list)}")
            self._stop_training()
>>>>>>> 82039a79

    def _setup_component_termination(self, stop_signal: signal, component_to_stop: HeartbeatStoppableEventLoopObject):
        stop_signal.connect(component_to_stop.on_stop)
        self.components_to_stop.append(component_to_stop)
        component_to_stop.stop.connect(self._component_stopped)

    def connect_components(self):
        self.event_loop.start.connect(self._on_start)

        sampler = self.sampler
        for policy_id in range(self.cfg.num_policies):
            # when runner is ready we initialize the learner first and then all other components in a chain
            learner = self.learners[policy_id]
            batcher = self.batchers[policy_id]
            self.event_loop.start.connect(learner.init)
            learner.initialized.connect(batcher.init)
            sampler.connect_model_initialized(policy_id, learner.model_initialized)

            # key connections - sampler and batcher exchanging connections back and forth
            sampler.connect_on_new_trajectories(policy_id, batcher.on_new_trajectories)
            sampler.connect_trajectory_buffers_available(batcher.trajectory_buffers_available)

            # batcher gives learner batches of trajectories ready for learning
            batcher.training_batches_available.connect(learner.on_new_training_batch)
            # once learner is done with a training batch, it is given back to the batcher
            learner.training_batch_released.connect(batcher.on_training_batch_released)

            # signals that allow us to throttle the sampler if the learner can't keep up
            sampler.connect_stop_experience_collection(batcher.stop_experience_collection)
            sampler.connect_resume_experience_collection(batcher.resume_experience_collection)

            # auxiliary connections, such as summary reporting and checkpointing
            learner.finished_training_iteration.connect(self._after_training_iteration)
            learner.report_msg.connect(self._process_msg)
            sampler.connect_report_msg(self._process_msg)
            self.save_periodic.connect(learner.save)
            self.save_best.connect(learner.save_best)

            # stop components when needed
            self._setup_component_termination(self.stop, batcher)
            self._setup_component_termination(batcher.stop, learner)

            # Heartbeats
            self._setup_component_heartbeat(batcher)
            self._setup_component_heartbeat(learner)

        for sampler_component in sampler.stoppable_components():
            self._setup_component_termination(self.stop, sampler_component)
            self._setup_component_heartbeat(sampler_component)

        for sampler_component in sampler.heartbeat_components():
            self._setup_component_heartbeat(sampler_component)

        # final cleanup
        self.all_components_stopped.connect(self._on_everything_stopped)

    def _should_end_training(self):
        end = len(self.env_steps) > 0 and all(s > self.cfg.train_for_env_steps for s in self.env_steps.values())
        end |= self.total_train_seconds > self.cfg.train_for_seconds
        return end

    def _after_training_iteration(self, _training_iteration_since_resume: int):
        if self._should_end_training():
            self._stop_training()

    def _stop_training(self):
        if not self.stopped:
            self._save_policy()
            self._save_best_policy()

            for timer in self.timers:
                timer.stop()
            self.stop.emit(self.object_id)
            self.stopped = True

    def _component_stopped(self, component_obj_id, component_profiles: Dict[str, Timing]):
        log.debug(f"Component {component_obj_id} stopped!")

        for i, component in enumerate(self.components_to_stop):
            if component.object_id == component_obj_id:
                del self.components_to_stop[i]
                # if self.components_to_stop:
                #     log.debug(f"Waiting for {[c.object_id for c in self.components_to_stop]} to stop...")
                break

        self.component_profiles.update(component_profiles)

        if not self.components_to_stop:
            self.all_components_stopped.emit()

    def _on_everything_stopped(self):
        # sort profiles by name
        self.component_profiles = sorted(list(self.component_profiles.items()), key=lambda x: x[0])
        for component, profile in self.component_profiles:
            log.info(profile)

        assert self.event_loop.owner is self
        self.event_loop.stop()

    # noinspection PyBroadException
    def run(self) -> StatusCode:
        status = ExperimentStatus.SUCCESS

        with self.timing.timeit("main_loop"):
            try:
                evt_loop_status = self.event_loop.exec()
                status = ExperimentStatus.INTERRUPTED if evt_loop_status == EventLoopStatus.INTERRUPTED else status
                self.stop.emit(self.object_id)
            except Exception:
                log.exception(f"Uncaught exception in {self.object_id} evt loop")
                status = ExperimentStatus.FAILURE

        log.info(self.timing)
        if self.total_env_steps_since_resume is None:
            self.total_env_steps_since_resume = 0
        fps = self.total_env_steps_since_resume / self.timing.main_loop
        log.info("Collected %r, FPS: %.1f", self.env_steps, fps)
        return status<|MERGE_RESOLUTION|>--- conflicted
+++ resolved
@@ -504,11 +504,7 @@
         if component_type not in self.heartbeat_dict:
             self.heartbeat_dict[component_type] = {}
         type_dict = self.heartbeat_dict[component_type]
-<<<<<<< HEAD
-        type_dict[component.object_id] = time.time()
-=======
         type_dict[component.object_id] = None
->>>>>>> 82039a79
         component.heartbeat.connect(self._receive_heartbeat)
 
     def _receive_heartbeat(self, component_type: type, component_id: str):
@@ -517,15 +513,10 @@
         """
         curr_time = time.time()
         heartbeat_time = self.heartbeat_dict[component_type][component_id]
-<<<<<<< HEAD
-        if curr_time - heartbeat_time > self.heartbeat_report_sec:
-            log.info(f"Heartbeat reconnected after {curr_time - heartbeat_time} sec from {component_id}")
-=======
         if heartbeat_time is None:
             log.info(f"Heartbeat connected on {component_id}")
         elif curr_time - heartbeat_time > self.heartbeat_report_sec:
             log.info(f"Heartbeat reconnected after {int(curr_time - heartbeat_time)} seconds from {component_id}")
->>>>>>> 82039a79
         self.heartbeat_dict[component_type][component_id] = curr_time
 
     def _check_heartbeat(self):
@@ -534,26 +525,13 @@
         If all components of the same time fail, stop the run
         """
         curr_time = time.time()
-<<<<<<< HEAD
-        log.info("Checking heartbeat")
-=======
         comp_list = []
         type_list = []
         none_list = []
->>>>>>> 82039a79
         for component_type, heartbeat_dict in self.heartbeat_dict.items():
             num_components = len(heartbeat_dict)
             num_stopped = 0
             for component_id, heartbeat_time in heartbeat_dict.items():
-<<<<<<< HEAD
-                if curr_time - heartbeat_time > self.heartbeat_report_sec:
-                    log.error(f"No heartbeat for {curr_time - heartbeat_time} sec from {component_id}")
-                    num_stopped += 1
-            if num_stopped == num_components:
-                log.error(f"Stopping training from lack of heartbeats from {component_type}")
-                self._stop_training()
-                break
-=======
                 if heartbeat_time is None:
                     none_list.append(component_id)
                     continue
@@ -570,7 +548,6 @@
         if len(type_list) > 0:
             log.error(f"Stopping training from lack of heartbeats from {', '.join(type_list)}")
             self._stop_training()
->>>>>>> 82039a79
 
     def _setup_component_termination(self, stop_signal: signal, component_to_stop: HeartbeatStoppableEventLoopObject):
         stop_signal.connect(component_to_stop.on_stop)
