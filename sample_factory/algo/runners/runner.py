from __future__ import annotations

import json
import math
import shutil
import time
from collections import OrderedDict, deque
from os.path import isdir, join
from typing import Callable, Deque, Dict, List, Optional, Tuple

import numpy as np
from signal_slot.signal_slot import EventLoop, EventLoopObject, EventLoopStatus, Timer, process_name, signal
from tensorboardX import SummaryWriter

from sample_factory.algo.learning.batcher import Batcher
from sample_factory.algo.learning.learner_worker import LearnerWorker
from sample_factory.algo.sampling.sampler import AbstractSampler
from sample_factory.algo.utils.env_info import EnvInfo, obtain_env_info_in_a_separate_process
from sample_factory.algo.utils.heartbeat import HeartbeatStoppableEventLoopObject
from sample_factory.algo.utils.misc import (
    EPISODIC,
    LEARNER_ENV_STEPS,
    SAMPLES_COLLECTED,
    STATS_KEY,
    TIMING_STATS,
    TRAIN_STATS,
    ExperimentStatus,
)
from sample_factory.algo.utils.shared_buffers import BufferMgr
from sample_factory.cfg.arguments import cfg_dict, cfg_str, verify_cfg
from sample_factory.cfg.configurable import Configurable
from sample_factory.utils.dicts import iterate_recursively
from sample_factory.utils.gpu_utils import set_global_cuda_envvars
from sample_factory.utils.timing import Timing
from sample_factory.utils.typing import PolicyID, StatusCode
from sample_factory.utils.utils import (
    AttrDict,
    cfg_file,
    debug_log_every_n,
    ensure_dir_exists,
    experiment_dir,
    init_file_logger,
    log,
    memory_consumption_mb,
    save_git_diff,
    summaries_dir,
)
from sample_factory.utils.wandb_utils import init_wandb

MsgHandler = Callable[["Runner", dict], None]
PolicyMsgHandler = Callable[["Runner", dict, PolicyID], None]
SummaryHandler = Callable[["Runner", PolicyID, int, SummaryWriter], None]


class Runner(EventLoopObject, Configurable):
    def __init__(self, cfg, unique_name=None):
        Configurable.__init__(self, cfg)

        unique_name = Runner.__name__ if unique_name is None else unique_name
        self.event_loop: EventLoop = EventLoop(unique_loop_name=f"{unique_name}_EvtLoop", serial_mode=cfg.serial_mode)
        self.event_loop.owner = self
        EventLoopObject.__init__(self, self.event_loop, object_id=unique_name)

        self.stopped = False

        self.env_info: Optional[EnvInfo] = None
        self.buffer_mgr = None

        self.learners: Dict[PolicyID, LearnerWorker] = dict()
        self.batchers: Dict[PolicyID, Batcher] = dict()
        self.sampler: Optional[AbstractSampler] = None

        self.timing = Timing("Runner profile")

        # env_steps counts total number of simulation steps per policy (including frameskipped)
        self.env_steps: Dict[PolicyID, int] = dict()

        # samples_collected counts the total number of observations processed by the algorithm
        self.samples_collected = [0 for _ in range(self.cfg.num_policies)]

        self.total_env_steps_since_resume: Optional[int] = None

        # currently, this applies only to the current run, not experiment as a whole
        # to change this behavior we'd need to save the state of the main loop to a filesystem
        self.total_train_seconds = 0

        self.last_report = time.time()

        self.report_interval_sec = 5.0
        self.avg_stats_intervals = (2, 12, 60)  # by default: 10 seconds, 60 seconds, 5 minutes
        self.summaries_interval_sec = self.cfg.experiment_summaries_interval  # sec
        self.heartbeat_report_sec = self.cfg.heartbeat_reporting_interval

        self.fps_stats = deque([], maxlen=max(self.avg_stats_intervals))
        self.throughput_stats = [deque([], maxlen=10) for _ in range(self.cfg.num_policies)]

        self.stats = dict()  # regular (non-averaged) stats
        self.avg_stats = dict()

        self.policy_avg_stats: Dict[str, List[Deque]] = dict()
        self.policy_lag = [dict() for _ in range(self.cfg.num_policies)]

        self._handle_restart()

        init_wandb(self.cfg)  # should be done before writers are initialized

        self.writers: Dict[int, SummaryWriter] = dict()
        for policy_id in range(self.cfg.num_policies):
            summary_dir = join(summaries_dir(experiment_dir(cfg=self.cfg)), str(policy_id))
            summary_dir = ensure_dir_exists(summary_dir)
            self.writers[policy_id] = SummaryWriter(summary_dir, flush_secs=20)

        # global msg handlers for messages from algo components
        self.msg_handlers: Dict[str, List[MsgHandler]] = {
            TIMING_STATS: [self._timing_msg_handler],
            STATS_KEY: [self._stats_msg_handler],
        }

        # handlers for policy-specific messages
        self.policy_msg_handlers: Dict[str, List[PolicyMsgHandler]] = {
            LEARNER_ENV_STEPS: [self._learner_steps_handler],
            EPISODIC: [self._episodic_stats_handler],
            TRAIN_STATS: [self._train_stats_handler],
            SAMPLES_COLLECTED: [self._samples_stats_handler],
        }

        self.extra_summary_handlers: List[SummaryHandler] = []

        self.timers: List[Timer] = []

        def periodic(period, cb):
            t = Timer(self.event_loop, period)
            t.timeout.connect(cb)
            self.timers.append(t)

        periodic(self.report_interval_sec, self._update_stats_and_print_report)
        periodic(self.summaries_interval_sec, self._report_experiment_summaries)

        periodic(self.cfg.save_every_sec, self._save_policy)
        periodic(self.cfg.save_best_every_sec, self._save_best_policy)

        periodic(5, self._propagate_training_info)

        periodic(self.heartbeat_report_sec, self._check_heartbeat)

        self.heartbeat_dict = {}
        self.queue_size_dict = {}

        self.components_to_stop: List[EventLoopObject] = []
        self.component_profiles: Dict[str, Timing] = dict()

    # signals emitted by the runner
    @signal
    def save_periodic(self):
        ...

    @signal
    def save_best(self):
        ...

    @signal
    def stop(self):
        """Emitted when we're about to stop the experiment."""
        ...

    @signal
    def all_components_stopped(self):
        ...

    def _handle_restart(self):
        exp_dir = experiment_dir(self.cfg, mkdir=False)
        if isdir(exp_dir):
            log.debug(f"Experiment dir {exp_dir} already exists!")
            if self.cfg.restart_behavior == "resume":
                log.debug(f"Resuming existing experiment from {exp_dir}...")
            else:
                if self.cfg.restart_behavior == "restart":
                    attempt = 0
                    old_exp_dir = exp_dir
                    while isdir(old_exp_dir):
                        attempt += 1
                        old_exp_dir = f"{exp_dir}_old{attempt:04d}"

                    # move the existing experiment dir to a new one with a suffix
                    log.debug(f"Moving the existing experiment dir to {old_exp_dir}...")
                    shutil.move(exp_dir, old_exp_dir)
                elif self.cfg.restart_behavior == "overwrite":
                    log.debug(f"Overwriting the existing experiment dir {exp_dir}...")
                    shutil.rmtree(exp_dir)
                else:
                    raise ValueError(f"Unknown restart behavior {self.cfg.restart_behavior}")

                log.debug(f"Starting training in {exp_dir}...")

    def _process_msg(self, msgs):
        if isinstance(msgs, (dict, OrderedDict)):
            msgs = (msgs,)

        if not (isinstance(msgs, (List, Tuple)) and isinstance(msgs[0], (dict, OrderedDict))):
            log.error("While parsing a message: expected a dictionary or list/tuple of dictionaries, found %r", msgs)
            return

        for msg in msgs:
            # some messages are policy-specific
            policy_id = msg.get("policy_id", None)

            for key in msg:
                for handler in self.msg_handlers.get(key, ()):
                    handler(self, msg)
                if policy_id is not None:
                    for handler in self.policy_msg_handlers.get(key, ()):
                        handler(self, msg, policy_id)

    @staticmethod
    def _timing_msg_handler(runner, msg):
        for k, v in msg["timing"].items():
            if k not in runner.avg_stats:
                runner.avg_stats[k] = deque([], maxlen=50)
            runner.avg_stats[k].append(v)

    @staticmethod
    def _stats_msg_handler(runner, msg):
        runner.stats.update(msg["stats"])

    @staticmethod
    def _learner_steps_handler(runner: Runner, msg: Dict, policy_id: PolicyID) -> None:
        env_steps: int = msg[LEARNER_ENV_STEPS]
        if policy_id in runner.env_steps:
            delta = env_steps - runner.env_steps[policy_id]
            runner.total_env_steps_since_resume += delta
        elif runner.total_env_steps_since_resume is None:
            runner.total_env_steps_since_resume = 0

        runner.env_steps[policy_id] = env_steps

    @staticmethod
    def _episodic_stats_handler(runner: Runner, msg: Dict, policy_id: PolicyID) -> None:
        s = msg[EPISODIC]
        for _, key, value in iterate_recursively(s):
            if key not in runner.policy_avg_stats:
                runner.policy_avg_stats[key] = [
                    deque(maxlen=runner.cfg.stats_avg) for _ in range(runner.cfg.num_policies)
                ]

            if isinstance(value, np.ndarray) and value.ndim > 0:
                if len(value) > runner.policy_avg_stats[key][policy_id].maxlen:
                    # increase maxlen to make sure we never ignore any stats from the environments
                    runner.policy_avg_stats[key][policy_id] = deque(maxlen=len(value))

                runner.policy_avg_stats[key][policy_id].extend(value)
            else:
                runner.policy_avg_stats[key][policy_id].append(value)

    @staticmethod
    def _train_stats_handler(runner: Runner, msg: Dict, policy_id: PolicyID) -> None:
        """We write the train summaries to disk right away instead of accumulating them."""
        train_stats = msg[TRAIN_STATS]
        for key, scalar in train_stats.items():
            runner.writers[policy_id].add_scalar(f"train/{key}", scalar, runner.env_steps[policy_id])

        for key in ["version_diff_min", "version_diff_max", "version_diff_avg"]:
            if key in train_stats:
                runner.policy_lag[policy_id][key] = train_stats[key]

    @staticmethod
    def _samples_stats_handler(runner, msg, policy_id):
        runner.samples_collected[policy_id] += msg[SAMPLES_COLLECTED]

    def _get_perf_stats(self):
        # total env steps simulated across all policies
        fps_stats = []
        for avg_interval in self.avg_stats_intervals:
            fps_for_interval = math.nan
            if len(self.fps_stats) > 1:
                t1, x1 = self.fps_stats[max(0, len(self.fps_stats) - 1 - avg_interval)]
                t2, x2 = self.fps_stats[-1]
                fps_for_interval = (x2 - x1) / (t2 - t1)

            fps_stats.append(fps_for_interval)

        # learning throughput per policy (in observations per sec)
        sample_throughput = dict()
        for policy_id in range(self.cfg.num_policies):
            sample_throughput[policy_id] = math.nan
            if len(self.throughput_stats[policy_id]) > 1:
                t1, x1 = self.throughput_stats[policy_id][0]
                t2, x2 = self.throughput_stats[policy_id][-1]
                sample_throughput[policy_id] = (x2 - x1) / (t2 - t1)

        return fps_stats, sample_throughput

    def print_stats(self, fps, sample_throughput, total_env_steps):
        fps_str = []
        for interval, fps_value in zip(self.avg_stats_intervals, fps):
            fps_str.append(f"{int(interval * self.report_interval_sec)} sec: {fps_value:.1f}")
        fps_str = f'({", ".join(fps_str)})'

        samples_per_policy = ", ".join([f"{p}: {s:.1f}" for p, s in sample_throughput.items()])

        lag_stats = self.policy_lag[0]
        lag = AttrDict()
        for key in ["min", "avg", "max"]:
            lag[key] = lag_stats.get(f"version_diff_{key}", -1)
        policy_lag_str = f"min: {lag.min:.1f}, avg: {lag.avg:.1f}, max: {lag.max:.1f}"

        log.debug(
            "Fps is %s. Total num frames: %d. Throughput: %s. Samples: %d. Policy #0 lag: (%s)",
            fps_str,
            total_env_steps,
            samples_per_policy,
            sum(self.samples_collected),
            policy_lag_str,
        )

        if "reward" in self.policy_avg_stats:
            policy_reward_stats = []
            for policy_id in range(self.cfg.num_policies):
                reward_stats = self.policy_avg_stats["reward"][policy_id]
                if len(reward_stats) > 0:
                    policy_reward_stats.append((policy_id, f"{np.mean(reward_stats):.3f}"))
            log.debug("Avg episode reward: %r", policy_reward_stats)

    def _update_stats_and_print_report(self):
        """
        Called periodically (every self.report_interval_sec seconds).
        Print experiment stats (FPS, avg rewards) to console and dump TF summaries collected from workers to disk.
        """

        # don't have enough statistic from the learners yet
        if len(self.env_steps) < self.cfg.num_policies:
            return

        if self.total_env_steps_since_resume is None:
            return

        now = time.time()
        self.fps_stats.append((now, self.total_env_steps_since_resume))

        for policy_id in range(self.cfg.num_policies):
            self.throughput_stats[policy_id].append((now, self.samples_collected[policy_id]))

        fps_stats, sample_throughput = self._get_perf_stats()
        total_env_steps = sum(self.env_steps.values())
        self.print_stats(fps_stats, sample_throughput, total_env_steps)

    def _report_experiment_summaries(self):
        memory_mb = memory_consumption_mb()

        fps_stats, sample_throughput = self._get_perf_stats()
        fps = fps_stats[0]

        default_policy = 0
        for policy_id, env_steps in self.env_steps.items():
            writer = self.writers[policy_id]
            if policy_id == default_policy:
                if not math.isnan(fps):
                    writer.add_scalar("perf/_fps", fps, env_steps)

                writer.add_scalar("stats/master_process_memory_mb", float(memory_mb), env_steps)
                for key, value in self.avg_stats.items():
                    if len(value) >= value.maxlen or (len(value) > 10 and self.total_train_seconds > 300):
                        writer.add_scalar(f"stats/{key}", np.mean(value), env_steps)

                for key, value in self.stats.items():
                    writer.add_scalar(f"stats/{key}", value, env_steps)

            if not math.isnan(sample_throughput[policy_id]):
                writer.add_scalar("perf/_sample_throughput", sample_throughput[policy_id], env_steps)

            for key, stat in self.policy_avg_stats.items():
                if len(stat[policy_id]) >= stat[policy_id].maxlen or (
                    len(stat[policy_id]) > 10 and self.total_train_seconds > 300
                ):
                    stat_value = np.mean(stat[policy_id])

                    if "/" in key:
                        # custom summaries have their own sections in tensorboard
                        avg_tag = key
                        min_tag = f"{key}_min"
                        max_tag = f"{key}_max"
                    elif key in ("reward", "len"):
                        # reward and length get special treatment
                        avg_tag = f"{key}/{key}"
                        min_tag = f"{key}/{key}_min"
                        max_tag = f"{key}/{key}_max"
                    else:
                        avg_tag = f"policy_stats/avg_{key}"
                        min_tag = f"policy_stats/avg_{key}_min"
                        max_tag = f"policy_stats/avg_{key}_max"

                    writer.add_scalar(avg_tag, float(stat_value), env_steps)

                    # for key stats report min/max as well
                    if key in ("reward", "true_objective", "len"):
                        writer.add_scalar(min_tag, float(min(stat[policy_id])), env_steps)
                        writer.add_scalar(max_tag, float(max(stat[policy_id])), env_steps)

            for extra_summaries_func in self.extra_summary_handlers:
                extra_summaries_func(self, policy_id, env_steps, writer)

        for w in self.writers.values():
            w.flush()

    def _propagate_training_info(self):
        """
        Send the training stats (such as the number of processed env steps) to the sampler.
        This can be used later by the envs to configure curriculums and so on.
        """
        # TODO: send this to rollout workers
        # self.sampler.update_training_info(self.env_steps, self.stats, self.avg_stats, self.policy_avg_stats)

        # TODO!
        # for w in self.actor_workers:
        #     w.update_env_steps(self.env_steps)
        pass

    def _save_policy(self):
        self.save_periodic.emit()

    def _save_best_policy(self):
        # don't have enough statistic from the learners yet
        if len(self.env_steps) < self.cfg.num_policies:
            return

        metric = self.cfg.save_best_metric
        if metric in self.policy_avg_stats:
            for policy_id in range(self.cfg.num_policies):
                # check if number of samples collected is greater than cfg.save_best_after
                env_steps = self.env_steps[policy_id]
                if env_steps < self.cfg.save_best_after:
                    continue

                stats = self.policy_avg_stats[metric][policy_id]
                if len(stats) > 0:
                    avg_metric = np.mean(stats)
                    self.save_best.emit(policy_id, metric, avg_metric)

    @staticmethod
    def _register_msg_handler(handlers_dict, key, func):
        handlers_dict[key] = func

    def register_msg_handler(self, key, func):
        self._register_msg_handler(self.msg_handlers, key, func)

    def register_policy_msg_handler(self, key, func):
        self._register_msg_handler(self.policy_msg_handlers, key, func)

    def register_episodic_stats_handler(self, func: PolicyMsgHandler):
        self.policy_msg_handlers[EPISODIC].append(func)

    def register_summary_handler(self, func: SummaryHandler):
        self.extra_summary_handlers.append(func)

    def _save_cfg(self):
        fname = cfg_file(self.cfg)
        with open(fname, "w") as json_file:
            log.debug(f"Saving configuration to {fname}...")
            json.dump(cfg_dict(self.cfg), json_file, indent=2)

    def _make_batcher(self, event_loop, policy_id: PolicyID):
        return Batcher(event_loop, policy_id, self.buffer_mgr, self.cfg, self.env_info)

    def _make_learner(self, event_loop, policy_id: PolicyID, batcher: Batcher):
        return LearnerWorker(
            event_loop,
            self.cfg,
            self.env_info,
            self.buffer_mgr,
            batcher,
            policy_id=policy_id,
        )

    def _make_sampler(self, sampler_cls: type, event_loop: EventLoop):
        assert len(self.learners) == self.cfg.num_policies, "Learners not created yet"
        param_servers = {policy: self.learners[policy].param_server for policy in self.learners}
        return sampler_cls(event_loop, self.buffer_mgr, param_servers, self.cfg, self.env_info)

    def init(self) -> StatusCode:
        set_global_cuda_envvars(self.cfg)
        self.env_info = obtain_env_info_in_a_separate_process(self.cfg)

        # check for any incompatible arguments
        if not verify_cfg(self.cfg, self.env_info):
            return ExperimentStatus.FAILURE

        log.debug(f"Starting experiment with the following configuration:\n{cfg_str(self.cfg)}")

        init_file_logger(experiment_dir(self.cfg))
        self._save_cfg()
        save_git_diff(experiment_dir(cfg=self.cfg))

        self.buffer_mgr = BufferMgr(self.cfg, self.env_info)

        return ExperimentStatus.SUCCESS

    def _on_start(self):
        """Override this in a subclass to do something right when the experiment is started."""
        self.sampler.init()

    def _setup_component_heartbeat(self, component: HeartbeatStoppableEventLoopObject):
        """
        Groups components with heartbeat mechanism by type and records starting time.
        When all components of the same type do not respond in the reporting timeframe, stops the run
        """
        component_type = type(component)
        if component_type not in self.heartbeat_dict:
            self.heartbeat_dict[component_type] = {}
        type_dict = self.heartbeat_dict[component_type]
<<<<<<< HEAD
        type_dict[component.object_id] = time.time()

        # setup up queue_size report with heartbeat, grouped by event_loop_process_name
        p_name = process_name(component.event_loop.process)
        if p_name not in self.queue_size_dict:
            self.queue_size_dict[p_name] = 0

=======
        type_dict[component.object_id] = None
>>>>>>> 474badf2
        component.heartbeat.connect(self._receive_heartbeat)

    def _receive_heartbeat(self, component_type: type, component_id: str, p_name: str, qsize: int):
        """
        Record the time the most recent heartbeat was received
        """
        curr_time = time.time()
        heartbeat_time = self.heartbeat_dict[component_type][component_id]
        if heartbeat_time is None:
            log.info(f"Heartbeat connected on {component_id}")
        elif curr_time - heartbeat_time > self.heartbeat_report_sec:
            log.info(f"Heartbeat reconnected after {int(curr_time - heartbeat_time)} seconds from {component_id}")
        self.heartbeat_dict[component_type][component_id] = curr_time
        self.queue_size_dict[p_name] = qsize

    def _check_heartbeat(self):
        """
        Reports components whose last heartbeat signal is longer than self.heartbeat_report_sec.
        If all components of the same time fail, stop the run
        """
        curr_time = time.time()
        comp_list = []
        type_list = []
        none_list = []
        for component_type, heartbeat_dict in self.heartbeat_dict.items():
            num_components = len(heartbeat_dict)
            num_stopped = 0
            for component_id, heartbeat_time in heartbeat_dict.items():
                if heartbeat_time is None:
                    none_list.append(component_id)
                    continue
                if curr_time - heartbeat_time > self.heartbeat_report_sec:
                    comp_list.append(f"{component_id} ({(int(curr_time - heartbeat_time))} seconds)")
                    num_stopped += 1
            if num_stopped == num_components:
                type_list.append(str(component_type))

        if len(none_list) > 0:
            log.debug(f"Components not started: {', '.join(none_list)}")
        if len(comp_list) > 0:
            log.error(f"No heartbeat for components: {', '.join(comp_list)}")
        if len(type_list) > 0:
            log.error(f"Stopping training from lack of heartbeats from {', '.join(type_list)}")
            self._stop_training()

        for p_name, qsize in self.queue_size_dict.items():
            debug_log_every_n(1000, f"Process: {p_name} has queue size: {qsize}")

    def _setup_component_termination(self, stop_signal: signal, component_to_stop: HeartbeatStoppableEventLoopObject):
        stop_signal.connect(component_to_stop.on_stop)
        self.components_to_stop.append(component_to_stop)
        component_to_stop.stop.connect(self._component_stopped)

    def connect_components(self):
        self.event_loop.start.connect(self._on_start)

        sampler = self.sampler
        for policy_id in range(self.cfg.num_policies):
            # when runner is ready we initialize the learner first and then all other components in a chain
            learner = self.learners[policy_id]
            batcher = self.batchers[policy_id]
            self.event_loop.start.connect(learner.init)
            learner.initialized.connect(batcher.init)
            sampler.connect_model_initialized(policy_id, learner.model_initialized)

            # key connections - sampler and batcher exchanging connections back and forth
            sampler.connect_on_new_trajectories(policy_id, batcher.on_new_trajectories)
            sampler.connect_trajectory_buffers_available(batcher.trajectory_buffers_available)

            # batcher gives learner batches of trajectories ready for learning
            batcher.training_batches_available.connect(learner.on_new_training_batch)
            # once learner is done with a training batch, it is given back to the batcher
            learner.training_batch_released.connect(batcher.on_training_batch_released)

            # signals that allow us to throttle the sampler if the learner can't keep up
            sampler.connect_stop_experience_collection(batcher.stop_experience_collection)
            sampler.connect_resume_experience_collection(batcher.resume_experience_collection)

            # auxiliary connections, such as summary reporting and checkpointing
            learner.finished_training_iteration.connect(self._after_training_iteration)
            learner.report_msg.connect(self._process_msg)
            sampler.connect_report_msg(self._process_msg)
            self.save_periodic.connect(learner.save)
            self.save_best.connect(learner.save_best)

            # stop components when needed
            self._setup_component_termination(self.stop, batcher)
            self._setup_component_termination(batcher.stop, learner)

            # Heartbeats
            self._setup_component_heartbeat(batcher)
            self._setup_component_heartbeat(learner)

        for sampler_component in sampler.stoppable_components():
            self._setup_component_termination(self.stop, sampler_component)

        for sampler_component in sampler.heartbeat_components():
            self._setup_component_heartbeat(sampler_component)

        # final cleanup
        self.all_components_stopped.connect(self._on_everything_stopped)

    def _should_end_training(self):
        end = len(self.env_steps) > 0 and all(s > self.cfg.train_for_env_steps for s in self.env_steps.values())
        end |= self.total_train_seconds > self.cfg.train_for_seconds
        return end

    def _after_training_iteration(self, _training_iteration_since_resume: int):
        if self._should_end_training():
            self._stop_training()

    def _stop_training(self):
        if not self.stopped:
            self._save_policy()
            self._save_best_policy()

            for timer in self.timers:
                timer.stop()
            self.stop.emit(self.object_id)
            self.stopped = True

    def _component_stopped(self, component_obj_id, component_profiles: Dict[str, Timing]):
        log.debug(f"Component {component_obj_id} stopped!")

        for i, component in enumerate(self.components_to_stop):
            if component.object_id == component_obj_id:
                del self.components_to_stop[i]
                # if self.components_to_stop:
                #     log.debug(f"Waiting for {[c.object_id for c in self.components_to_stop]} to stop...")
                break

        self.component_profiles.update(component_profiles)

        if not self.components_to_stop:
            self.all_components_stopped.emit()

    def _on_everything_stopped(self):
        # sort profiles by name
        self.component_profiles = sorted(list(self.component_profiles.items()), key=lambda x: x[0])
        for component, profile in self.component_profiles:
            log.info(profile)

        assert self.event_loop.owner is self
        self.event_loop.stop()

    # noinspection PyBroadException
    def run(self) -> StatusCode:
        status = ExperimentStatus.SUCCESS

        with self.timing.timeit("main_loop"):
            try:
                evt_loop_status = self.event_loop.exec()
                status = ExperimentStatus.INTERRUPTED if evt_loop_status == EventLoopStatus.INTERRUPTED else status
                self.stop.emit(self.object_id)
            except Exception:
                log.exception(f"Uncaught exception in {self.object_id} evt loop")
                status = ExperimentStatus.FAILURE

        log.info(self.timing)
        if self.total_env_steps_since_resume is None:
            self.total_env_steps_since_resume = 0
        fps = self.total_env_steps_since_resume / self.timing.main_loop
        log.info("Collected %r, FPS: %.1f", self.env_steps, fps)
        return status<|MERGE_RESOLUTION|>--- conflicted
+++ resolved
@@ -506,17 +506,13 @@
         if component_type not in self.heartbeat_dict:
             self.heartbeat_dict[component_type] = {}
         type_dict = self.heartbeat_dict[component_type]
-<<<<<<< HEAD
-        type_dict[component.object_id] = time.time()
+        type_dict[component.object_id] = None
 
         # setup up queue_size report with heartbeat, grouped by event_loop_process_name
         p_name = process_name(component.event_loop.process)
         if p_name not in self.queue_size_dict:
             self.queue_size_dict[p_name] = 0
 
-=======
-        type_dict[component.object_id] = None
->>>>>>> 474badf2
         component.heartbeat.connect(self._receive_heartbeat)
 
     def _receive_heartbeat(self, component_type: type, component_id: str, p_name: str, qsize: int):
