from __future__ import annotations

import copy
import os
import time
from collections import deque
from queue import Empty
from typing import Callable, Dict, List, Optional, Tuple

import numpy as np
import psutil
import torch
from signal_slot.signal_slot import EventLoopObject, TightLoop, Timer, signal

from sample_factory.algo.utils.context import SampleFactoryContext, set_global_context
from sample_factory.algo.utils.env_info import EnvInfo
from sample_factory.algo.utils.misc import (
    POLICY_ID_KEY,
    SAMPLES_COLLECTED,
    STATS_KEY,
    TIMING_STATS,
    advance_rollouts_signal,
    memory_stats,
)
from sample_factory.algo.utils.model_sharing import ParameterServer, make_parameter_client
from sample_factory.algo.utils.rl_utils import prepare_and_normalize_obs
from sample_factory.algo.utils.shared_buffers import policy_device
from sample_factory.algo.utils.stoppable import StoppableEventLoopObject
from sample_factory.algo.utils.tensor_dict import TensorDict, to_numpy
from sample_factory.algo.utils.tensor_utils import cat_tensors, dict_of_lists_cat, ensure_torch_tensor
from sample_factory.algo.utils.torch_utils import inference_context, init_torch_runtime, synchronize
from sample_factory.cfg.configurable import Configurable
from sample_factory.utils.dicts import dict_of_lists_append_idx
from sample_factory.utils.gpu_utils import cuda_envvars_for_policy
from sample_factory.utils.timing import Timing
from sample_factory.utils.typing import Device, InitModelData, MpQueue, PolicyID
from sample_factory.utils.utils import debug_log_every_n, log

AdvanceRolloutSignals = Dict[int, List[Tuple[int, PolicyID]]]
PrepareOutputsFunc = Callable[[int, TensorDict, List], AdvanceRolloutSignals]


def init_inference_process(sf_context: SampleFactoryContext, worker: InferenceWorker):
    set_global_context(sf_context)
    log.info(f"{worker.object_id}\tpid {os.getpid()}\tparent {os.getppid()}")

    # workers should ignore Ctrl+C because the termination is handled in the event loop by a special msg
    import signal as os_signal

    os_signal.signal(os_signal.SIGINT, os_signal.SIG_IGN)

    cfg = worker.cfg

    try:
        if cfg.num_workers > 1:
            psutil.Process().nice(min(cfg.default_niceness + 2, 20))
    except psutil.AccessDenied:
        log.error("Low niceness requires sudo!")

    if cfg.device == "gpu":
        cuda_envvars_for_policy(worker.policy_id, "inference")
    init_torch_runtime(cfg)


class InferenceWorker(StoppableEventLoopObject, Configurable):
    def __init__(
        self,
        event_loop,
        policy_id: PolicyID,
        worker_idx: int,
        buffer_mgr,
        param_server: ParameterServer,
        inference_queue: MpQueue,
        cfg,
        env_info: EnvInfo,
    ):
        Configurable.__init__(self, cfg)
        unique_name = f"{InferenceWorker.__name__}_p{policy_id}-w{worker_idx}"
        EventLoopObject.__init__(self, event_loop, unique_name)

        self.timing = Timing(name=f"{self.object_id} profile")

        self.policy_id: PolicyID = policy_id
        self.worker_idx: int = worker_idx

        self.buffer_mgr = buffer_mgr

        # shallow copy
        self.traj_tensors: Dict[Device, TensorDict] = copy.copy(buffer_mgr.traj_tensors_torch)
        self.policy_output_tensors: Dict[Device, TensorDict] = copy.copy(buffer_mgr.policy_output_tensors_torch)

        self.device: torch.device = policy_device(cfg, policy_id)
        self.param_client = make_parameter_client(cfg.serial_mode, param_server, cfg, env_info, self.timing)
        self.inference_queue = inference_queue

        self.request_count = deque(maxlen=50)

        # very conservative limit on the minimum number of requests to wait for
        # this will almost guarantee that the system will continue collecting experience
        # at max rate even when 2/3 of workers are stuck for some reason (e.g. doing a long env reset)
        # Although if your workflow involves very lengthy operations that often freeze workers, it can be beneficial
        # to set min_num_requests to 1 (at a cost of potential inefficiency, i.e. policy worker will use very small
        # batches)
        min_num_requests = self.cfg.num_workers // (self.cfg.num_policies * self.cfg.policy_workers_per_policy)
        min_num_requests //= 3
        self.min_num_requests = max(1, min_num_requests)
        log.info(f"{self.object_id}: min num requests: %d", self.min_num_requests)

        self.requests = []
        self.total_num_samples = self.last_report_samples = 0

        self._get_inference_requests_func = (
            self._get_inference_requests_serial if cfg.serial_mode else self._get_inference_requests_async
        )

        self.inference_loop: Optional[Timer] = None  # zero delay timer
        self.report_timer: Optional[Timer] = None
        self.cache_cleanup_timer: Optional[Timer] = None

        # flag used by the runner to determine when the worker is ready
        self.is_ready = False

        # behavior configuration depending on whether we're in batched or non-batched sampling regime
        if cfg.batched_sampling:
            self._batch_func = self._batch_slices
            prepare_policy_outputs = self._prepare_policy_outputs_batched
        else:
            self._batch_func = self._batch_individual_steps
            prepare_policy_outputs = self._prepare_policy_outputs_non_batched

        self._prepare_policy_outputs_func: PrepareOutputsFunc = prepare_policy_outputs

        self.is_initialized = False

    @signal
    def initialized(self):
        ...

    @signal
    def report_msg(self):
        ...

    def init(self, init_model_data: Optional[InitModelData]):
        if self.is_initialized:
            return

        if "cpu" in self.traj_tensors:
            self.traj_tensors["cpu"] = to_numpy(self.traj_tensors["cpu"])
            self.policy_output_tensors["cpu"] = to_numpy(self.policy_output_tensors["cpu"])

        state_dict = None
        policy_version = 0
        if init_model_data is not None:
            policy_id, state_dict, self.device, policy_version = init_model_data
            if policy_id != self.policy_id:
                return

        self.param_client.on_weights_initialized(state_dict, self.device, policy_version)

        # we can create and connect Timers and EventLoopObjects here because they all interact within one loop
        self.inference_loop = TightLoop(self.event_loop)
        self.inference_loop.iteration.connect(self._run)

        self.report_timer = Timer(self.event_loop, 3.0)
        self.report_timer.timeout.connect(self._report_stats)

        self.cache_cleanup_timer = Timer(self.event_loop, 0.5)
        if not self.cfg.benchmark:
            self.cache_cleanup_timer.timeout.connect(self._cache_cleanup)

        # singal to main process (runner) that we're ready
        self.initialized.emit(self.policy_id, self.worker_idx)

        self.is_initialized = True

    def should_stop_experience_collection(self):
        debug_log_every_n(50, f"{self.object_id}: stopping experience collection")
        self.inference_loop.stop()

    def should_resume_experience_collection(self):
        debug_log_every_n(50, f"{self.object_id}: resuming experience collection")
        self.inference_loop.start()

    def _batch_slices(self, timing):
        with timing.add_time("deserialize"):
            obs = dict()
            rnn_states = []
            for actor_idx, split_idx, traj_idx, device in self.requests:
                # TODO: what should we do with data sampled on different devices
                traj_tensors = self.traj_tensors[device]
                dict_of_lists_append_idx(obs, traj_tensors["obs"], traj_idx)
                rnn_states.append(traj_tensors["rnn_states"][traj_idx])

        with timing.add_time("stack"):
            if len(rnn_states) == 1:
                for obs_key, tensor_list in obs.items():
                    obs[obs_key] = tensor_list[0]
                rnn_states = rnn_states[0]
            else:
                # cat() will fail if samples are on different devices
                # should we handle a situation where experience comes from multiple devices?
                # i.e. we use multiple GPUs for sampling but inference/learning is on a single GPU
                dict_of_lists_cat(obs)
                rnn_states = cat_tensors(rnn_states)

        return obs, rnn_states

    def _batch_individual_steps(self, timing):
        with timing.add_time("deserialize"):
            indices = []
            for request in self.requests:
                # TODO: what should we do with data sampled on different devices
                actor_idx, split_idx, request_data, device = request
                for env_idx, agent_idx, traj_buffer_idx, rollout_step in request_data:
                    index = [traj_buffer_idx, rollout_step]
                    indices.append(index)

            indices = tuple(np.array(indices).T)
            traj_tensors = self.traj_tensors[device]  # TODO: multiple sampling devices?
            observations = traj_tensors["obs"][indices]
            rnn_states = traj_tensors["rnn_states"][indices]

        with timing.add_time("stack"):
            for key, x in observations.items():
                observations[key] = ensure_torch_tensor(x)
            rnn_states = ensure_torch_tensor(rnn_states)

        return observations, rnn_states

    @staticmethod
    def _unsqueeze_0dim_tensors(d: TensorDict):
        for policy_output in d.values():
            if not policy_output.shape:
                policy_output.unsqueeze_(-1)

    def _prepare_policy_outputs_batched(
        self, num_samples: int, policy_outputs: TensorDict, requests: List
    ) -> AdvanceRolloutSignals:
        # gotta unsqueeze some 0-dim tensors
        if num_samples <= 1:
            self._unsqueeze_0dim_tensors(policy_outputs)

        # actions are handled differently in the batched version so we have to convert them to
        # [batch_size, num_actions]
        if policy_outputs["actions"].ndim < 2:
            policy_outputs["actions"] = policy_outputs["actions"].unsqueeze(-1)

        # assuming all workers provide the same number of samples
        samples_per_actor = num_samples // len(requests)
        ofs = 0
        devices_to_sync = set()
        for actor_idx, split_idx, _, device in requests:
            self.policy_output_tensors[device][actor_idx, split_idx] = policy_outputs[ofs : ofs + samples_per_actor]
            ofs += samples_per_actor
            devices_to_sync.add(device)

        signals_to_send: AdvanceRolloutSignals = dict()
        for actor_idx, split_idx, _, _ in requests:
            payload = (split_idx, self.policy_id)
            if actor_idx in signals_to_send:
                signals_to_send[actor_idx].append(payload)
            else:
                signals_to_send[actor_idx] = [payload]

        # to make sure we committed all writes to shared device memory, we need to sync all devices
        # typically this will be a single CUDA device
        for device in devices_to_sync:
            synchronize(self.cfg, device)

        return signals_to_send

    def _prepare_policy_outputs_non_batched(
        self, _num_samples: int, policy_outputs: TensorDict, requests: List
    ) -> AdvanceRolloutSignals:
        # Respect sampling device instead of just dumping everything on cpu?
        # Although it is hard to imagine a scenario where we have a non-batched env with observations on gpu
        device = "cpu"

        with self.timing.add_time("to_cpu"):
            for key, output_value in policy_outputs.items():
                policy_outputs[key] = output_value.to(device)

        # concat all tensors into a single tensor for performance
        output_tensors = []
        for name in self.buffer_mgr.output_names:
            output_value = policy_outputs[name].float()
            while output_value.dim() <= 1:
                output_value.unsqueeze_(-1)
            output_tensors.append(output_value)

        output_tensors = torch.cat(output_tensors, dim=1)

<<<<<<< HEAD
            signals_to_send: AdvanceRolloutSignals = dict()
            output_indices = []
            for request in requests:
                actor_idx, split_idx, request_data, _ = request
                for env_idx, agent_idx, traj_buffer_idx, rollout_step in request_data:
                    output_indices.append([actor_idx, split_idx, env_idx, agent_idx])
=======
        signals_to_send: AdvanceRolloutSignals = dict()
        output_indices = []
        for request in requests:
            actor_idx, split_idx, request_data, _ = request
            for env_idx, agent_idx, traj_buffer_idx, rollout_step in request_data:
                output_indices.append([actor_idx, split_idx, env_idx, agent_idx])

            payload = (split_idx, self.policy_id)
            if actor_idx in signals_to_send:
                signals_to_send[actor_idx].append(payload)
            else:
                signals_to_send[actor_idx] = [payload]

        output_indices = tuple(np.array(output_indices).T)
        self.policy_output_tensors[device][output_indices] = output_tensors.numpy()
>>>>>>> 3d2ac6b0

        # this should be a no-op unless we have a non-batched env with observations on gpu
        synchronize(self.cfg, device)

        return signals_to_send

    def _handle_policy_steps(self, timing):
        with inference_context(self.cfg.serial_mode):
            obs, rnn_states = self._batch_func(timing)
            num_samples = rnn_states.shape[0]
            self.total_num_samples += num_samples

            with timing.add_time("obs_to_device_normalize"):
                actor_critic = self.param_client.actor_critic
                if actor_critic.training:
                    actor_critic.eval()  # need to call this because we can be in serial mode

                normalized_obs = prepare_and_normalize_obs(actor_critic, obs)
                rnn_states = ensure_torch_tensor(rnn_states).to(self.device).float()

            with timing.add_time("forward"):
                policy_outputs = actor_critic(normalized_obs, rnn_states)
                policy_outputs["policy_version"] = torch.empty([num_samples]).fill_(self.param_client.policy_version)

            with timing.add_time("prepare_outputs"):
                signals_to_send = self._prepare_policy_outputs_func(num_samples, policy_outputs, self.requests)

            with timing.add_time("send_messages"):
                for actor_idx, data in signals_to_send.items():
                    self.emit_many(advance_rollouts_signal(actor_idx), data)

            self.requests = []

    def _get_inference_requests_serial(self):
        try:
            self.requests.extend(self.inference_queue.get_many(block=False))
        except Empty:
            pass

    def _get_inference_requests_async(self):
        # Very conservative timer. Only wait a little bit, then continue with what we've got.
        wait_for_min_requests = 0.025

        waiting_started = time.time()
        while len(self.requests) < self.min_num_requests and time.time() - waiting_started < wait_for_min_requests:
            try:
                with self.timing.timeit("wait_policy"), self.timing.add_time("wait_policy_total"):
                    policy_requests = self.inference_queue.get_many(timeout=0.005)
                self.requests.extend(policy_requests)
            except Empty:
                pass

    def _run(self):
        self._get_inference_requests_func()
        if not self.requests:
            return

        with self.timing.add_time("update_model"):
            self.param_client.ensure_weights_updated()

        with self.timing.timeit("one_step"), self.timing.add_time("handle_policy_step"):
            self.request_count.append(len(self.requests))
            self._handle_policy_steps(self.timing)

    def _report_stats(self):
        if "one_step" not in self.timing:
            return

        timing_stats = dict(wait_policy=self.timing.get("wait_policy", 0), step_policy=self.timing.one_step)
        samples_since_last_report = self.total_num_samples - self.last_report_samples
        self.last_report_samples = self.total_num_samples

        stats = memory_stats("policy_worker", self.device)
        if len(self.request_count) > 0:
            stats["avg_request_count"] = np.mean(self.request_count)

        self.report_msg.emit(
            {
                TIMING_STATS: timing_stats,
                SAMPLES_COLLECTED: samples_since_last_report,
                POLICY_ID_KEY: self.policy_id,
                STATS_KEY: stats,
            }
        )

    def _cache_cleanup(self):
        if self.cfg.device == "gpu":
            torch.cuda.empty_cache()

        # initially we clean cache very frequently, later on do it every few minutes
        if self.total_num_samples > 1000:
            self.cache_cleanup_timer.set_interval(60.0)

    def on_stop(self, *args):
        if self.is_initialized:
            self.param_client.cleanup()
            del self.param_client

        self.stop.emit(self.object_id, {self.object_id: self.timing})
        super().on_stop(*args)<|MERGE_RESOLUTION|>--- conflicted
+++ resolved
@@ -290,14 +290,6 @@
 
         output_tensors = torch.cat(output_tensors, dim=1)
 
-<<<<<<< HEAD
-            signals_to_send: AdvanceRolloutSignals = dict()
-            output_indices = []
-            for request in requests:
-                actor_idx, split_idx, request_data, _ = request
-                for env_idx, agent_idx, traj_buffer_idx, rollout_step in request_data:
-                    output_indices.append([actor_idx, split_idx, env_idx, agent_idx])
-=======
         signals_to_send: AdvanceRolloutSignals = dict()
         output_indices = []
         for request in requests:
@@ -313,7 +305,6 @@
 
         output_indices = tuple(np.array(output_indices).T)
         self.policy_output_tensors[device][output_indices] = output_tensors.numpy()
->>>>>>> 3d2ac6b0
 
         # this should be a no-op unless we have a non-batched env with observations on gpu
         synchronize(self.cfg, device)
