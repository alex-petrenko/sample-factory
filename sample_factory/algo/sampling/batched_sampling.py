from __future__ import annotations

from queue import Empty
from typing import Optional, Dict, List, Tuple, Any

import numpy as np
import torch

from sample_factory.algo.utils.make_env import SequentialVectorizeWrapper, make_env_func_batched
from sample_factory.algo.utils.torch_utils import to_scalar
from torch import Tensor

from sample_factory.algo.sampling.sampling_utils import VectorEnvRunner
from sample_factory.algo.utils.env_info import EnvInfo
from sample_factory.algo.utils.tensor_dict import TensorDict
from sample_factory.algo.utils.tensor_utils import clone_tensor
from sample_factory.utils.typing import PolicyID
from sample_factory.utils.utils import AttrDict, log
from sample_factory.utils.dicts import list_of_dicts_to_dict_of_lists


# TODO: remove code duplication (actor_worker.py)
def preprocess_actions(env_info: EnvInfo, actions: Tensor | np.ndarray):
    if env_info.integer_actions:
        actions = actions.to(torch.int32)  # is it faster to do on GPU or CPU?

    if not env_info.gpu_actions:
        actions = actions.cpu().numpy()

    # TODO: do we need this? actions are a tensor of size [batch_size, action_shape] (or just [batch_size] if it is a single action per env)
    # if len(actions) == 1:
    #     actions = actions.item()

    return actions


class BatchedVectorEnvRunner(VectorEnvRunner):
    # TODO: comment
    """
    A collection of environments simulated sequentially.
    With double buffering each actor worker holds two vector runners and switches between them.
    Without single buffering we only use a single VectorEnvRunner per actor worker.

    All envs on a single VectorEnvRunner run in unison, e.g. they all do one step at a time together.
    This also means they all finish their rollouts together. This allows us to minimize the amount of messages
    passed around.

    Individual envs (or agents in these envs in case of multi-agent) can potentially be controlled by different
    policies when we're doing PBT. We only start simulating the next step in the environment when
    all actions from all envs and all policies are collected. This leaves optimization potential: we can start
    simulating some envs right away as actions for them arrive. But usually double-buffered sampling masks
    this type of inefficiency anyway. The worker is probably still rendering a previous vector of envs when
    the actions arrive.
    """

    def __init__(
            self, cfg, env_info, num_envs, worker_idx, split_idx,
            buffer_mgr, sampling_device: str, pbt_reward_shaping,  #TODO pbt reward
    ):
        # TODO: comment
        """
        Ctor.

        :param cfg: global system config (all CLI params)
        :param num_envs: number of envs to run in this vector runner
        :param worker_idx: idx of the parent worker
        :param split_idx: index of the environment group in double-buffered sampling (either 0 or 1). Always 0 when
        double-buffered sampling is disabled.
        :param buffer_mgr: a collection of all shared data structures used by the algorithm. Most importantly,
        the trajectory buffers in shared memory.
        :param pbt_reward_shaping: initial reward shaping dictionary, for configuration where PBT optimizes
        reward coefficients in environments.
        """
        super().__init__(cfg, env_info, worker_idx, split_idx, buffer_mgr, sampling_device)

        self.policy_id = worker_idx % self.cfg.num_policies
        log.debug(f'EnvRunner {worker_idx}-{split_idx} uses policy {self.policy_id}')

        self.num_envs = num_envs

        self.vec_env = None
        self.last_obs = None
        self.last_rnn_state = None
        self.policy_id_buffer = None

        self.curr_traj: Optional[TensorDict] = None
        self.curr_step: Optional[TensorDict] = None
        self.curr_traj_slice: Optional[slice] = None

        self.curr_episode_reward = self.curr_episode_len = None

        self.pbt_reward_shaping = pbt_reward_shaping  # TODO

        self.min_raw_rewards = self.max_raw_rewards = None
        self.num_timeouts = self.num_dones = 0

    def init(self, timing) -> Dict:
        """
        Actually instantiate the env instances.
        Also creates ActorState objects that hold the state of individual actors in (potentially) multi-agent envs.
        """
        envs = []
        for env_i in range(self.num_envs):
            vector_idx = self.split_idx * self.num_envs + env_i

            # global env id within the entire system
            env_id = self.worker_idx * self.cfg.num_envs_per_worker + vector_idx

            env_config = AttrDict(
                worker_index=self.worker_idx, vector_index=vector_idx, env_id=env_id,
            )

            # log.info('Creating env %r... %d-%d-%d', env_config, self.worker_idx, self.split_idx, env_i)
            # a vectorized environment - we assume that it always provides a dict of vectors of obs, rewards, dones, infos
            env = make_env_func_batched(self.cfg, env_config=env_config)

            env.seed(env_id)
            envs.append(env)

        if len(envs) == 1 and envs[0].num_agents > 1:  # TODO: fix type warnings and missing attribute warnings
            # this is already a vectorized environment
            self.vec_env = envs[0]
        else:
            self.vec_env = SequentialVectorizeWrapper(envs)

        self.update_trajectory_buffers(timing)
        assert self.curr_traj is not None and self.curr_traj_slice is not None

        self.last_obs = self.vec_env.reset()
        self.last_rnn_state = clone_tensor(self.traj_tensors['rnn_states'][0:self.vec_env.num_agents, 0])
        self.last_rnn_state[:] = 0.0

        self.policy_id_buffer = clone_tensor(self.traj_tensors['policy_id'][0:self.vec_env.num_agents, 0])
        self.policy_id_buffer[:] = self.policy_id

        assert self.rollout_step == 0

        self.curr_episode_reward = torch.zeros(self.vec_env.num_agents)
        self.curr_episode_len = torch.zeros(self.vec_env.num_agents, dtype=torch.int32)
        self.min_raw_rewards = torch.empty_like(self.curr_episode_reward).fill_(np.inf)
        self.max_raw_rewards = torch.empty_like(self.curr_episode_reward).fill_(-np.inf)

        self.env_step_ready = True
        policy_request = self.generate_policy_request(timing)
        assert policy_request is not None
        return policy_request

    def _process_rewards(self, rewards_orig: Tensor, rewards_orig_cpu: Tensor, infos: Dict[Any, Any], values: Tensor, dones: Tensor):
        rewards = rewards_orig * self.cfg.reward_scale
        rewards.clamp_(-self.cfg.reward_clip, self.cfg.reward_clip)
        self.min_raw_rewards = torch.min(self.min_raw_rewards, rewards_orig_cpu)
        self.max_raw_rewards = torch.max(self.max_raw_rewards, rewards_orig_cpu)

<<<<<<< HEAD
        # time_outs = np.array([info.get('time_out', False) for info in infos])
        # if any(time_outs):
        time_outs = infos.get('time_outs')
=======
        time_outs = None if not isinstance(infos, dict) else infos.get('time_outs')
>>>>>>> 0a9d365f
        if time_outs is not None:
            if self.cfg.value_bootstrap:
                # What we really want here is v(t+1) which we don't have, using v(t) is an approximation that
                # requires that rew(t) can be generally ignored.
                # TODO: if gamma is modified by PBT it should be updated here too?!
                rewards.add_(self.cfg.gamma * values * time_outs.float())

            time_outs = time_outs.long()
            num_timeouts = time_outs.sum().item()
            dones = dones.long()
            num_dones = dones.sum().item()
            self.num_timeouts += num_timeouts
            self.num_dones += num_dones

            assert (time_outs & dones).sum().item() == num_timeouts, \
                f'Every timeout should correspond to a done flag {time_outs.nonzero().squeeze()=} vs {dones.nonzero().squeeze()=}'
            assert num_timeouts <= num_dones, f'Timeouts should correspond to dones {num_timeouts=} vs {num_dones=}'

        return rewards

    def _process_env_step(self, rewards: Tensor, dones_orig: Tensor, infos):
        dones = dones_orig.cpu()
        num_dones = dones.sum().item()

        self.curr_episode_reward += rewards
        self.curr_episode_len += 1

        reports = []
        if num_dones > 0:
            finished = dones.nonzero(as_tuple=True)[0]

            # TODO: get rid of the loop (we can do it vectorized)
            # TODO: remove code duplication

            last_rew = self.curr_episode_reward[finished]
            last_dur = self.curr_episode_len[finished]
            last_min_rew = self.min_raw_rewards[finished]
            last_max_rew = self.max_raw_rewards[finished]

            for i in range(num_dones):
                last_episode_true_objective = last_rew[i]
                last_episode_extra_stats = None

                # TODO: we somehow need to deal with two cases: when infos is a dict of tensors and when it is a list of dicts
                # this only handles the latter.
                if isinstance(infos, (list, tuple)):
                    last_episode_true_objective = infos[finished[i]].get('true_objective', last_rew[i])
                    last_episode_extra_stats = infos[finished[i]].get('episode_extra_stats', None)

                stats = dict(
                    reward=last_rew[i],
                    len=last_dur[i],
                    true_objective=last_episode_true_objective,
                    min_raw_reward=last_min_rew[i],
                    max_raw_reward=last_max_rew[i],
                )
                if last_episode_extra_stats:
                    stats['episode_extra_stats'] = last_episode_extra_stats

                for k, v in stats.items():
                    stats[k] = to_scalar(v)

                report = dict(episodic=stats, policy_id=self.policy_id)
                reports.append(report)

            self.curr_episode_reward[finished] = 0
            self.curr_episode_len[finished] = 0
            self.min_raw_rewards[finished] = np.inf
            self.max_raw_rewards[finished] = -np.inf

        return reports

    def _finalize_trajectories(self) -> List[Dict]:
        # Saving obs and hidden states for the step AFTER the last step in the current rollout.
        # We're going to need them later when we calculate next step value estimates.
        self.curr_traj['obs'][:, self.cfg.rollout] = self.last_obs
        self.curr_traj['rnn_states'][:, self.cfg.rollout] = self.last_rnn_state

        traj_dict = dict(policy_id=self.policy_id, traj_buffer_idx=self.curr_traj_slice)
        return [traj_dict]

    def advance_rollouts(self, policy_id: PolicyID, timing) -> Tuple[List[Dict], List[Dict]]:
        # TODO: comment
        """
        Main function in VectorEnvRunner. Does one step of simulation (if all actions for all actors are available).

        :param policy_id:
        :param timing: this is just for profiling
        :return: same as reset(), return a set of requests for policy workers, asking them to generate actions for
        the next env step.
        """
        with timing.add_time('process_policy_outputs'):
            # save actions/logits/values etc. for the current rollout step
            self.curr_step[:] = self.policy_output_tensors  # TODO: output tensors should contain the policy version
            actions = preprocess_actions(self.env_info, self.policy_output_tensors['actions'])

        complete_rollouts, episodic_stats = [], []  # TODO

        with timing.add_time('env_step'):
            self.last_obs, rewards, dones, infos = self.vec_env.step(actions)

        with timing.add_time('post_env_step'):
            self.policy_id_buffer[:] = self.policy_id

            # TODO: for vectorized envs we either have a dictionary of tensors (isaacgym_examples), or a list of dictionaries (i.e. swarm_rl quadrotors)
            # Need an adapter class so it's consistent, i.e. always a dict of tensors.
            # this should yield indices of inactive agents
            #
            # if infos:
            #     inactive_agents = [i for i, info in enumerate(infos) if not info.get('is_active', True)]
            #     self.policy_id_buffer[inactive_agents] = -1
            # TODO: batcher runner probably won't have inactive agent support for now.

            # record the results from the env step
            rewards_cpu = rewards.cpu()
            infos = list_of_dicts_to_dict_of_lists(infos)
            processed_rewards = self._process_rewards(rewards, rewards_cpu, infos, self.policy_output_tensors['values'], dones)

            self.curr_step[:] = dict(rewards=processed_rewards, dones=dones, policy_id=self.policy_id_buffer)

            # reset next-step hidden states to zero if we encountered an episode boundary
            # not sure if this is the best practice, but this is what everybody seems to be doing
            not_done = (1.0 - self.curr_step['dones'].float()).unsqueeze(-1)
            self.last_rnn_state = self.policy_output_tensors['new_rnn_states'] * not_done

            with timing.add_time('process_env_step'):
                stats = self._process_env_step(rewards_cpu, dones, infos)
            episodic_stats.extend(stats)

        self.rollout_step += 1

        with timing.add_time('finalize_trajectories'):
            if self.rollout_step == self.cfg.rollout:
                # finalize and serialize the trajectory if we have a complete rollout
                complete_rollouts = self._finalize_trajectories()
                self.rollout_step = 0
                # we will need to request a new trajectory buffer!
                self.curr_traj_slice = self.curr_traj = None

                if self.num_dones > 0:
                    timeout_fraction = self.num_timeouts / self.num_dones
                    # this will be processed by the regular episodic stats handler
                    episodic_stats.append(dict(episodic=dict(timeout_fraction=timeout_fraction), policy_id=self.policy_id))

                # these stats will be per rollout
                self.num_dones = self.num_timeouts = 0

        self.env_step_ready = True
        return complete_rollouts, episodic_stats

    def update_trajectory_buffers(self, timing, block=False) -> bool:
        if self.curr_traj_slice is not None and self.curr_traj is not None:
            # don't need to do anything - we have a trajectory buffer already
            return True

        with timing.add_time('wait_for_trajectories'):
            try:
                buffers = self.traj_buffer_queue.get(block=block, timeout=1e9)
            except Empty:
                return False

            self.curr_traj_slice = buffers
            self.curr_traj = self.traj_tensors[self.curr_traj_slice]
            return True

    def generate_policy_request(self, timing) -> Optional[Dict]:
        if not self.env_step_ready:
            # we haven't actually simulated the environment yet
            return None

        if self.curr_traj is None:
            # we don't have a shared buffer to store data in - still waiting for one to become available
            return None

        with timing.add_time('prepare_next_step'):
            self.curr_step = self.curr_traj[:, self.rollout_step]
            # save observations and RNN states in a trajectory
            self.curr_step[:] = dict(obs=self.last_obs, rnn_states=self.last_rnn_state)
            policy_request = {self.policy_id: (self.curr_traj_slice, self.rollout_step)}
            self.env_step_ready = False

        return policy_request

    def close(self):
        self.vec_env.close()<|MERGE_RESOLUTION|>--- conflicted
+++ resolved
@@ -151,13 +151,7 @@
         self.min_raw_rewards = torch.min(self.min_raw_rewards, rewards_orig_cpu)
         self.max_raw_rewards = torch.max(self.max_raw_rewards, rewards_orig_cpu)
 
-<<<<<<< HEAD
-        # time_outs = np.array([info.get('time_out', False) for info in infos])
-        # if any(time_outs):
-        time_outs = infos.get('time_outs')
-=======
         time_outs = None if not isinstance(infos, dict) else infos.get('time_outs')
->>>>>>> 0a9d365f
         if time_outs is not None:
             if self.cfg.value_bootstrap:
                 # What we really want here is v(t+1) which we don't have, using v(t) is an approximation that
